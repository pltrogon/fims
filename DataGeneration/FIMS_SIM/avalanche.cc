/*
 * avalanche.cc
 * 
 * Garfield++ simulation of a single-electron avalanche.
 *    Requires an input electric field solved by elmer and geometry from gmsh.
 *    Reads simulation parameters from runControl.
 *    Reads a run number from runNo.
 *    Saves avalanche data in a .root file as root trees:
 *        metaDataTree
 *        fieldLineDataTree
 *        gridFieldLineDataTree
 *        avalancheDataTree
 *        electronDataTree
 *        ionDataTree
 *        electronTrackDataTree
 * 
 * Tanner Polischuk & James Harrison IV
 */

//Garfield includes
#include "Garfield/ComponentElmer.hh"
#include "Garfield/AvalancheMicroscopic.hh"
#include "Garfield/MediumMagboltz.hh"
#include "Garfield/AvalancheMC.hh"
#include "Garfield/Sensor.hh"
#include "Garfield/DriftLineRKF.hh"
#include "Garfield/ViewDrift.hh"

//ROOT includes
#include "TApplication.h"
#include "TTree.h"
#include "TFile.h"
#include "TString.h"

//C includes
#include <iostream>
#include <cmath>
#include <cstdlib>
#include <ctime>
#include <string>
#include <fstream>
#include <iomanip>
#include <map>
#include <sstream>
#include <cstdio>

using namespace Garfield;

int main(int argc, char * argv[]) {

  std::srand(static_cast<unsigned int>(std::time(nullptr)));

  const double MICRON = 1e-6;
  const double CM = 1e-2;
  const double MICRONTOCM = 1e-4;
  bool DEBUG = false;
  
  //*************** SETUP ***************//
  //Timing variables
  clock_t startSim, stopSim, lapAvalanche, runTime;

  TApplication app("app", &argc, argv);

  //***** Git Hash *****//
  TString gitVersion = "UNKNOWN VERSION";

  const char * getGitCommand = "git describe --tags --always --dirty 2>/dev/null";

  FILE * pipe = popen(getGitCommand, "r");
  if(!pipe){
    std::cerr << "Error: Could not open pipe to 'getGitCommand'." << std::endl;
  }
  else{ 
    char gitBuffer[128];
    std::string gitOutput = "";
    while(fgets(gitBuffer, sizeof(gitBuffer), pipe) != NULL){
      gitOutput += gitBuffer;
    }
    int gitStatus = pclose(pipe);

    if(!gitOutput.empty() && gitOutput.back() == '\n'){
      gitOutput.pop_back();
    }

    if(gitStatus == 0){
      gitVersion = gitOutput;
    }
    else{
      std::cerr << "Error: 'getGitCommand' failed with status " << gitStatus << std::endl;
    }
  }

  //***** Run numbering *****//
  //Read in run number from runNo
  int runNo;
  std::string runNoFile = "../runNo";
  std::ifstream runInFile;
  runInFile.open(runNoFile);

  if(!runInFile.is_open()){
    std::cerr << "Error reading file '" << runNoFile << "'." << std::endl;
    return -1;
  }

  runInFile >> runNo;
  runInFile.close();

  std::cout << "****************************************\n";
  std::cout << "Building simulation: " << runNo << "\n";
  std::cout << "****************************************\n";

  //Update runNo file
  std::ofstream runOutFile(runNoFile);
  if(!runOutFile.is_open()){
    std::cerr << "Error writing file '" << runNoFile << "'." << std::endl;
    return -1;
  }
  
  //Check runNo limit
  if(runNo >= 9999){
    std::cout << "Run number is large, consider resetting. (" << runNo << ")" << std::endl;
  }
  runOutFile << runNo+1;
  runOutFile.close();

  //***** Data File *****//
  std::string dataFilename = "sim."+std::to_string(runNo)+".root";
  std::string dataPath = "../Data/"+dataFilename;
  TFile *dataFile = new TFile(dataPath.c_str(), "NEW");

  if(!dataFile->IsOpen()){
    std::cerr << "Error creating or opening file '" << dataFilename << "'." << std::endl;
    return -1;
  }  
  
  std::cout << "File '" << dataFilename << "' created and opened successfully.\n";


  //***** Simulation Parameters *****//
  //Read in simulation parameters from runControl

<<<<<<< HEAD
  double  padLength, pitch;
  double gridStandoff, gridThickness, holeRadius;
=======
  double  padWidth, pitch;
  double meshStandoff, meshThickness, holeRadius;
>>>>>>> be0ea5c6
  double cathodeHeight, thicknessSiO2;
  double fieldRatio;
  int numFieldLine;
  double transparencyLimit;
  int numAvalanche, avalancheLimit;
  double gasCompAr, gasCompCO2;
  double penningR, penningLambda;

  std::ifstream paramFile;
  std::string runControlFile = "../runControl";
  paramFile.open(runControlFile);

  if(!paramFile.is_open()){
    std::cerr << "Error: Could not open control file '" << runControlFile << "'." << std::endl;
    return -1;
  }

  std::cout << "****************************************\n";
  std::cout << "Setting up simulation.\n";
  std::cout << "****************************************\n";
  
  std::string curLine;
  std::map<std::string, std::string> readParam;

  //Read the file contents to a map
  int numKeys = 0;
  while(std::getline(paramFile, curLine)){
    if(curLine.find('/') == 0){
      continue;
    }

    size_t keyPos = curLine.find("=");
    if (keyPos != std::string::npos){
      std::string key = curLine.substr(0, keyPos - 1);
      std::string value = curLine.substr(keyPos + 2);
      if(value.back() == ';'){
        value.pop_back();
      }

      readParam[key] = value;
      numKeys++;
    }
  }
  paramFile.close();

  //Parse the values from the map
  if(numKeys != 14){//Number of user-defined simulation parameters in runControl to search for.
      std::cerr << "Error: Invalid simulation parameters in 'runControl'." << std::endl;
    return -1;
  }

  //Geometry parameters
<<<<<<< HEAD
  padLength = std::stod(readParam["padLength"])*MICRONTOCM;
=======
  padWidth = std::stod(readParam["padWidth"])*MICRONTOCM;
>>>>>>> be0ea5c6
  pitch = std::stod(readParam["pitch"])*MICRONTOCM;

  gridStandoff = std::stod(readParam["gridStandoff"])*MICRONTOCM;
  gridThickness = std::stod(readParam["gridThickness"])*MICRONTOCM;
  holeRadius = std::stod(readParam["holeRadius"])*MICRONTOCM;

  cathodeHeight = std::stod(readParam["cathodeHeight"])*MICRONTOCM;
  thicknessSiO2 = std::stod(readParam["thicknessSiO2"])*MICRONTOCM;

  //Field parameters
  fieldRatio = std::stod(readParam["fieldRatio"]);

  numFieldLine = std::stoi(readParam["numFieldLine"]);
  transparencyLimit = std::stod(readParam["transparencyLimit"]);

  //Simulation Parameters
  numAvalanche = std::stoi(readParam["numAvalanche"]);
  avalancheLimit = std::stoi(readParam["avalancheLimit"]);

  gasCompAr = std::stod(readParam["gasCompAr"]);
  gasCompCO2 = std::stod(readParam["gasCompCO2"]);


  // ***** Metadata tree ***** //
  //Create
  TTree *metaDataTree = new TTree("metaDataTree", "Simulation Parameters");

  //Data to be saved
  double fieldTransparency;

  //Add branches
  //General
  metaDataTree->Branch("Git Version", &gitVersion);
  metaDataTree->Branch("runNo", &runNo, "runNo/I");

  //Geometry Parameters
<<<<<<< HEAD
  metaDataTree->Branch("Pad Width", &padLength, "padLength/D");
=======
  metaDataTree->Branch("Pad Width", &padWidth, "padWidth/D");
>>>>>>> be0ea5c6
  metaDataTree->Branch("Pitch", &pitch, "pitch/D");
  metaDataTree->Branch("Grid Standoff", &gridStandoff, "gridStandoff/D");
  metaDataTree->Branch("Grid Thickness", &gridThickness, "gridThickness/D");
  metaDataTree->Branch("Hole Radius", &holeRadius, "holeRadius/D");
  metaDataTree->Branch("Cathode Height", &cathodeHeight, "cathodeHeight/D");
  metaDataTree->Branch("Thickness SiO2", &thicknessSiO2, "thicknessSiO2/D");

  //Field Parameters
  metaDataTree->Branch("Electric Field Ratio", &fieldRatio, "fieldRatio/D");
  metaDataTree->Branch("Number of Field Lines", &numFieldLine, "numFieldLine/I");
  metaDataTree->Branch("Field Transparency", &fieldTransparency, "fieldTransparency/D");
  metaDataTree->Branch("Field Transparency Limit", &transparencyLimit, "transparencyLimit/D");

  //Simulation parameters
  metaDataTree->Branch("Number of Avalanches", &numAvalanche, "numAvalanche/I");
  metaDataTree->Branch("Avalanche Limit", &avalancheLimit, "avalancheLimit/I");
  metaDataTree->Branch("Gas Comp: Ar", &gasCompAr, "gasCompAr/D");
  metaDataTree->Branch("Gas Comp: CO2", &gasCompCO2, "gasCompCO2/D");
  metaDataTree->Branch("Simulation Run Time", &runTime, "runTime/D");


  //***** Field Line Data Tree *****//
  //Create
  TTree *fieldLineDataTree = new TTree("fieldLineDataTree", "Field Lines");

  //Data to be saved.
  int fieldLineID;
  double fieldLineX, fieldLineY, fieldLineZ;

  //Add branches
  fieldLineDataTree->Branch("Field Line ID", &fieldLineID, "fieldLineID/I");
  fieldLineDataTree->Branch("Field Line x", &fieldLineX, "fieldLineX/D");
  fieldLineDataTree->Branch("Field Line y", &fieldLineY, "fieldLineY/D");
  fieldLineDataTree->Branch("Field Line z", &fieldLineZ, "fieldLineZ/D");

  //***** Grid Field Line Data Tree *****//
  //Create
  TTree *gridFieldLineDataTree = new TTree("gridFieldLineDataTree", "Grid Field Lines");

  //Data to be saved.
  int gridFieldLineLocation;
  double gridLineX, gridLineY, gridLineZ;

  //Add branches
  gridFieldLineDataTree->Branch("Field Line ID", &fieldLineID, "fieldLineID/I");
  gridFieldLineDataTree->Branch("Grid Line Location", &gridFieldLineLocation, "gridFieldLineLocation/I");
  gridFieldLineDataTree->Branch("Field Line x", &gridLineX, "gridLineX/D");
  gridFieldLineDataTree->Branch("Field Line y", &gridLineY, "gridLineY/D");
  gridFieldLineDataTree->Branch("Field Line z", &gridLineZ, "gridLineZ/D");

  //***** Avalanche Data Tree *****//
  //Create
  TTree *avalancheDataTree = new TTree("avalancheDataTree", "Avalanche Results");

  //Data to be saved for each avalanche
  int avalancheID;
  bool hitLimit;//T/F if avalanche limit was hit
  int totalElectrons, attachedElectrons, totalIons;

  //Add Branches
  avalancheDataTree->Branch("Avalanche ID", &avalancheID, "avalancheID/I");
  avalancheDataTree->Branch("Reached Limit", &hitLimit, "hitLimit/B");
  avalancheDataTree->Branch("Total Electrons", &totalElectrons, "totalElectrons/I");
  avalancheDataTree->Branch("Attached Electrons", &attachedElectrons, "attachedElectrons/I");
  avalancheDataTree->Branch("Total Ions", &totalIons, "totalIons/I");

  //***** Electron Data Tree *****//

  //Create
  TTree *electronDataTree = new TTree("electronDataTree", "Avalanche Electron Parameters");

  // Data to be saved for each electron
  int electronID;
  double xi, yi, zi, ti, Ei; //Initial parameters
  double xf, yf, zf, tf, Ef; //Final parameters
  int stat; // Electron status

  //Add Branches
  electronDataTree->Branch("Avalanche ID", &avalancheID, "avalancheID/I");
  electronDataTree->Branch("Electron ID", &electronID, "electronID/I");

  electronDataTree->Branch("Initial x", &xi, "xi/D");
  electronDataTree->Branch("Initial y", &yi, "yi/D");
  electronDataTree->Branch("Initial z", &zi, "zi/D");
  electronDataTree->Branch("Initial Time", &ti, "ti/D");
  electronDataTree->Branch("Initial Energy", &Ei, "Ei/D");

  electronDataTree->Branch("Final x", &xf, "xf/D");
  electronDataTree->Branch("Final y", &yf, "yf/D");
  electronDataTree->Branch("Final z", &zf, "zf/D");
  electronDataTree->Branch("Final Time", &tf, "tf/D");
  electronDataTree->Branch("Final Energy", &Ef, "Ef/D");

  electronDataTree->Branch("Exit Status", &stat, "stat/I");

  //***** Ion Data Tree *****//

  //Create
  TTree *ionDataTree = new TTree("ionDataTree", "Avalanche Ion Parameters");

  // Data to be saved for each Ion
  int ionCharge;
  double xiIon, yiIon, ziIon, tiIon; //Initial parameters
  double xfIon, yfIon, zfIon, tfIon; //Final parameters
  int statIon;

  //Add Branches
  ionDataTree->Branch("Avalanche ID", &avalancheID, "avalancheID/I");
  ionDataTree->Branch("Electron ID", &electronID, "electronID/I");
  ionDataTree->Branch("Ion Charge", &ionCharge, "ionCharge/I");

  ionDataTree->Branch("Initial x", &xiIon, "xiIon/D");
  ionDataTree->Branch("Initial y", &yiIon, "yiIon/D");
  ionDataTree->Branch("Initial z", &ziIon, "ziIon/D");
  ionDataTree->Branch("Initial Time", &tiIon, "tiIon/D");

  ionDataTree->Branch("Final x", &xfIon, "xfIon/D");
  ionDataTree->Branch("Final y", &yfIon, "yfIon/D");
  ionDataTree->Branch("Final z", &zfIon, "zfIon/D");
  ionDataTree->Branch("Final Time", &tfIon, "tfIon/D");

  ionDataTree->Branch("Exit Status", &statIon, "statIon/I");


  //***** Electron Track Data Tree *****/
  //Create
  TTree *electronTrackDataTree = new TTree("electronTrackDataTree", "Electron Tracks");

  // Data to be saved for each Electron track
  float electronDriftx, electronDrifty, electronDriftz;

  //Add Branches
  electronTrackDataTree->Branch("Avalanche ID", &avalancheID, "avalancheID/I");
  electronTrackDataTree->Branch("Electron ID", &electronID, "electronID/I");

  electronTrackDataTree->Branch("Drift x", &electronDriftx, "electronDriftx/F");
  electronTrackDataTree->Branch("Drift y", &electronDrifty, "electronDrifty/F");
  electronTrackDataTree->Branch("Drift z", &electronDriftz, "electronDriftz/F");


  //*************** SIMULATION ***************//
  std::cout << "****************************************\n";
  std::cout << "Creating simulation: " << runNo << "\n";
  std::cout << "****************************************\n";

  // Define the gas mixture
  MediumMagboltz* gasFIMS = new MediumMagboltz();

  //Set parameters
  gasFIMS->SetComposition("ar", gasCompAr, "co2", gasCompCO2);
  gasFIMS->SetTemperature(293.15); // Room temperature
  gasFIMS->SetPressure(760.);     // Atmospheric pressure
  gasFIMS->SetMaxElectronEnergy(200);
  gasFIMS->Initialise(true);
  // Load the penning transfer and ion mobilities.
  gasFIMS->EnablePenningTransfer(0.51, .0, "ar");

  const std::string path = std::getenv("GARFIELD_INSTALL");
  gasFIMS->LoadIonMobility(path + "/share/Garfield/Data/IonMobility_Ar+_Ar.txt");
  gasFIMS->LoadNegativeIonMobility(path + "/share/Garfield/Data/IonMobility_CO2+_CO2.txt");//TODO - Is this correct for negative ion

  // Import elmer-generated field map
  std::string geometryPath = "../Geometry/";
  ComponentElmer fieldFIMS(geometryPath+"mesh.header", geometryPath+"mesh.elements",
                            geometryPath+"mesh.nodes", geometryPath+"dielectrics.dat",
                            geometryPath+"FIMS.result", "mum");

  // Get region of elmer geometry
  double xmin, ymin, zmin, xmax, ymax, zmax;
  fieldFIMS.GetBoundingBox(xmin, ymin, zmin, xmax, ymax, zmax);

  //Enable periodicity and set components
  fieldFIMS.EnablePeriodicityX();
  fieldFIMS.EnablePeriodicityY();
  fieldFIMS.SetGas(gasFIMS);

  // Import the weighting field for the readout electrode.
  //fieldFIMS.SetWeightingField(geometryPath+"FIMS_Weighting.result", "wtlel");//TODO

  //Create a sensor
  Sensor* sensorFIMS = new Sensor();
  sensorFIMS->AddComponent(&fieldFIMS);
  sensorFIMS->SetArea(xmin, ymin, zmin, xmax, ymax, zmax);
  sensorFIMS->AddElectrode(&fieldFIMS, "wtlel");

  //Set up Microscopic Avalanching
  AvalancheMicroscopic* avalancheE = new AvalancheMicroscopic;
  avalancheE->SetSensor(sensorFIMS);
  avalancheE->EnableAvalancheSizeLimit(avalancheLimit);

  ViewDrift viewElectronDrift;
  viewElectronDrift.SetArea(xmin, ymin, zmin, xmax, ymax, zmax);
  avalancheE->EnablePlotting(&viewElectronDrift, 100);

  //Set up Ion drifting
  AvalancheMC* driftIon = new AvalancheMC;
  driftIon->SetSensor(sensorFIMS);
  driftIon->SetDistanceSteps(MICRONTOCM/10.);

  // ***** Find field transparency ***** //
  std::cout << "****************************************\n";
  std::cout << "Determining field transparency.\n";
  std::cout << "****************************************\n";

  DriftLineRKF driftLines(sensorFIMS);
  driftLines.SetMaximumStepSize(MICRONTOCM);

  std::vector<double> xStart;
  std::vector<double> yStart;

  double rangeScale = 0.99;
  double xRange = (xmax - xmin)*rangeScale;
  double yRange = (ymax - ymin)*rangeScale;

  /*
  //Create 2D uniformly-spaced array - Note this makes numFieldLine**2 lines
  for(int i = 0; i < numFieldLine; i++){
    for(int j = 0; j < numFieldLine; j++){
      xStart.push_back(-xRange/2. + i*xRange/(numFieldLine-1));
      yStart.push_back(-yRange/2. + j*yRange/(numFieldLine-1));
    }
  }
  */

  //Lines radially from center to corner
  for(int i = 0; i < numFieldLine; i++){
    xStart.push_back(xRange/2.*i/(numFieldLine-1));
    yStart.push_back(yRange/2.*i/(numFieldLine-1));
  }
  
  /*
  //Lines populated at corner - spread with uniform random numbers
  double spreadScale = 0.99995; //Any smaller and goes out of bounds
  for(int i = 0; i < numFieldLine; i++){
    //Get random numbers between 0 and 1
    double randX = 1.0*rand()/RAND_MAX;
    double randY = 1.0*rand()/RAND_MAX;
    xStart.push_back(xRange/2. + (randX - 0.5)*(1-spreadScale));
    yStart.push_back(yRange/2. + (randY - 0.5)*(1-spreadScale));
  }
  */

  //Calculate field Lines
  std::vector<std::array<float, 3> > fieldLines;
  int totalFieldLines = xStart.size();
  int numAtPad = 0;
  
  std::cout << "Computing " << totalFieldLines << " field lines." << std::endl;
  for(int inFieldLine = 0; inFieldLine < totalFieldLines; inFieldLine++){
    
    fieldLineID = inFieldLine;

    //Calculate from top of volume
    driftLines.FieldLine(xStart[inFieldLine], yStart[inFieldLine], zmax*rangeScale, fieldLines);

    //Get coordinates of every point along field line and fill the tree
    for(int inLine = 0; inLine < fieldLines.size(); inLine++){
      fieldLineX = fieldLines[inLine][0];
      fieldLineY = fieldLines[inLine][1];
      fieldLineZ = fieldLines[inLine][2];

      fieldLineDataTree->Fill();
    }

    //Find if termination point is at pad
    int lineEnd = fieldLines.size() - 1;
<<<<<<< HEAD
    if(  (abs(fieldLines[lineEnd][0]) <= padLength/2.)
      && (abs(fieldLines[lineEnd][1]) <= padLength/2.)
=======
    if(  (abs(fieldLines[lineEnd][0]) <= padWidth/2.)
      && (abs(fieldLines[lineEnd][1]) <= padWidth/2.)
>>>>>>> be0ea5c6
      && (fieldLines[lineEnd][2] < 0.)){ //TODO - not a good criteria
        numAtPad++;
    }

    //Calculate lines from above grid
    gridFieldLineLocation = 1;
    driftLines.FieldLine(xStart[inFieldLine], yStart[inFieldLine], 1.01*gridThickness/2., fieldLines);

    //Get coordinates of every point along field line and fill the tree
    for(int inLine = 0; inLine < fieldLines.size(); inLine++){
      gridLineX = fieldLines[inLine][0];
      gridLineY = fieldLines[inLine][1];
      gridLineZ = fieldLines[inLine][2];

      gridFieldLineDataTree->Fill();
    }

    //Calculate lines from below grid
    gridFieldLineLocation = -1;
    driftLines.FieldLine(xStart[inFieldLine], yStart[inFieldLine], -1.01*gridThickness/2., fieldLines);

    //Get coordinates of every point along field line and fill the tree
    for(int inLine = 0; inLine < fieldLines.size(); inLine++){
      gridLineX = fieldLines[inLine][0];
      gridLineY = fieldLines[inLine][1];
      gridLineZ = fieldLines[inLine][2];

      gridFieldLineDataTree->Fill();
    }

  }//End field line loop
  
  //Determine transparency
  fieldTransparency = (1.*numAtPad) / (1.*totalFieldLines);
  std::cout << "Field transparency is " << fieldTransparency <<  "." << std::endl;

  //Handle case where field transparency is too low
  if(fieldTransparency < transparencyLimit){
    std::cout << "Field transparency lower than limit - Running mimimal avalanche case." << std::endl;
    numAvalanche = 50;
    avalancheLimit = 50;
  }

  // *** Deal with field line trees *** //

  //Write the field line data tree to file and delete
  //fieldLineDataTree->Print()
  fieldLineDataTree->Write();
  delete fieldLineDataTree;

  //Write the grid field line data tree to file and delete
  //gridFieldLineDataTree->Print()
  gridFieldLineDataTree->Write();
  delete gridFieldLineDataTree;

  // ***** Prepare Avalanche Electron ***** //
  //Set the Initial electron parameters
  double x0 = 0., y0 = 0., z0 = .005;//cm TODO - This is just slightly above grid, but better to parameterize with something
  double t0 = 0.;//ns
  double e0 = 0.1;//eV (Garfield is weird when this is 0.)
  double dx0 = 0., dy0 = 0., dz0 = 0.;//No velocity

  //Start timing the sim
  startSim = clock();
  lapAvalanche = clock();

  std::cout << "****************************************\n";
  std::cout << "Starting simulation: " << runNo << "\n";
  std::cout << "****************************************\n";

  std::cout << "Starting " << numAvalanche << " avalanches.\n" << std::flush;
  //***** Avalanche Loop *****//
  for(int inAvalanche = 0; inAvalanche < numAvalanche; inAvalanche++){
    if(DEBUG){
      std::cout << "DEBUGGING - NO AVALANCHE\n";
      break;
    }
    
    avalancheID = inAvalanche;

    //Reset avalanche data
    totalElectrons = 0;
    attachedElectrons = 0;
    totalIons = 0;
    
    //Begin single-electron avalanche
    avalancheE->AvalancheElectron(x0, y0, z0, t0, e0, dx0, dy0, dz0);

    //Electron count - use endpoints to include attached electrons
    int avalancheElectrons = avalancheE->GetNumberOfElectronEndpoints();

    //Check if avalanche limit was reached - TODO Decide if this data is worth saving or not
    if(avalancheElectrons >= avalancheLimit){
      hitLimit = true;
    }
    else{
      hitLimit = false;
    }

    //Loop through all electrons in avalanche
    for(int inElectron = 0; inElectron < avalancheElectrons; inElectron++){
      electronID = inElectron;

      //Extract individual electron data
      avalancheE->GetElectronEndpoint(inElectron, xi, yi, zi, ti, Ei, xf, yf, zf, tf, Ef, stat);
        
      totalElectrons++;

      //Drift positive ion from start of every electron track
      ionCharge = 1;
      driftIon->DriftIon(xi, yi, zi, ti);
      driftIon->GetIonEndpoint(0, xiIon, yiIon, ziIon, tiIon, xfIon, yfIon, zfIon, tfIon, statIon);
      //Fill tree with data from this positive ion
      ionDataTree->Fill();
      totalIons++;

      //Check for electron attatchment
      if(stat == -7){
        attachedElectrons++;

        //Drift negative ion from end of electron tracks that attatch
        ionCharge = -1;
        driftIon->DriftNegativeIon(xf, yf, zf, tf);
        driftIon->GetNegativeIonEndpoint(0, xiIon, yiIon, ziIon, tiIon, xfIon, yfIon, zfIon, tfIon, statIon);
        //Fill tree with data from this negative ion
        ionDataTree->Fill();
        totalIons++;
      }

      // Get electron drift line data
      int numElectronDrift = viewElectronDrift.GetNumberOfDriftLines();
      bool isElectron;
      std::vector<std::array<float, 3> > electronDriftLines;
      viewElectronDrift.GetDriftLine(inElectron, electronDriftLines, isElectron);
      for(int inPoint = 0; inPoint < electronDriftLines.size(); inPoint++){
        electronDriftx = electronDriftLines[inPoint][0];
        electronDrifty = electronDriftLines[inPoint][1];
        electronDriftz = electronDriftLines[inPoint][2];

        //Fill tree with data from this point
        electronTrackDataTree->Fill();
      }


      //*** TODO ***/
      //Can insert any per-electron analysis/data here.
      // --Velocity?

      //Fill tree with data from this electron
      electronDataTree->Fill();

    }//end electrons in avalanche loop

    //*** TODO ***/
    //Can insert any per-avalanche analysis/data here.
    // -- Induced signals
    // -- Histograms of energy loss/collison, time between collisions,

    //Fill tree with data from this avalanche
    avalancheDataTree->Fill();


    //Print timing every ~10%
    if((inAvalanche+1) % (numAvalanche/10) == 0){

      double timeElapsed = (clock() - lapAvalanche) / CLOCKS_PER_SEC;
      lapAvalanche = clock();

      double progress = 100.*(inAvalanche+1.)/numAvalanche;

      std::stringstream progressStream;
      progressStream << "Done ~" << std::fixed << std::setprecision(0) << progress;
      progressStream << "% (~" << std::fixed << std::setprecision(0) << timeElapsed << " s)\n";
      std::cout << progressStream.str() << std::flush;
    }

    //clean up memory
    viewElectronDrift.Clear();

  }//end avalanche loop

  //Final timing
  stopSim = clock();
  runTime = (stopSim - startSim)/CLOCKS_PER_SEC;
  std::cout << "****************************************\n";
  std::cout << "Done processing avalanches...(" << runTime << " s)\n";
  std::cout << "****************************************\n";

  //***** Deal with Root trees and files *****//

  //Fill and write the meta data tree to file then delete
  metaDataTree->Fill();
  //metaDataTree->Print();
  metaDataTree->Write();
  delete metaDataTree;

  //Write the electron data tree to file then delete
  //electronDataTree->Print()
  electronDataTree->Write();
  delete electronDataTree;

  //Write the ion data tree to file then delete
  //ionDataTree->Print()
  ionDataTree->Write();
  delete ionDataTree;

  //Write the avalanche data tree to file then delete
  //avalancheDataTree->Print()
  avalancheDataTree->Write();
  delete avalancheDataTree;

  //Write the electron track data tree to file then delete
  //electronTrackDataTree->Print()
  electronTrackDataTree->Write();
  delete electronTrackDataTree;

  //close the output file
  dataFile->Close();
  delete dataFile;

  std::cout << "****************************************\n";
  std::cout << "Done simulation: " << runNo << "\n";
  std::cout << "****************************************\n";

  return 0;

}<|MERGE_RESOLUTION|>--- conflicted
+++ resolved
@@ -139,13 +139,8 @@
   //***** Simulation Parameters *****//
   //Read in simulation parameters from runControl
 
-<<<<<<< HEAD
   double  padLength, pitch;
   double gridStandoff, gridThickness, holeRadius;
-=======
-  double  padWidth, pitch;
-  double meshStandoff, meshThickness, holeRadius;
->>>>>>> be0ea5c6
   double cathodeHeight, thicknessSiO2;
   double fieldRatio;
   int numFieldLine;
@@ -198,11 +193,7 @@
   }
 
   //Geometry parameters
-<<<<<<< HEAD
   padLength = std::stod(readParam["padLength"])*MICRONTOCM;
-=======
-  padWidth = std::stod(readParam["padWidth"])*MICRONTOCM;
->>>>>>> be0ea5c6
   pitch = std::stod(readParam["pitch"])*MICRONTOCM;
 
   gridStandoff = std::stod(readParam["gridStandoff"])*MICRONTOCM;
@@ -239,11 +230,7 @@
   metaDataTree->Branch("runNo", &runNo, "runNo/I");
 
   //Geometry Parameters
-<<<<<<< HEAD
-  metaDataTree->Branch("Pad Width", &padLength, "padLength/D");
-=======
-  metaDataTree->Branch("Pad Width", &padWidth, "padWidth/D");
->>>>>>> be0ea5c6
+  metaDataTree->Branch("Pad Length", &padLength, "padLength/D");
   metaDataTree->Branch("Pitch", &pitch, "pitch/D");
   metaDataTree->Branch("Grid Standoff", &gridStandoff, "gridStandoff/D");
   metaDataTree->Branch("Grid Thickness", &gridThickness, "gridThickness/D");
@@ -510,13 +497,8 @@
 
     //Find if termination point is at pad
     int lineEnd = fieldLines.size() - 1;
-<<<<<<< HEAD
     if(  (abs(fieldLines[lineEnd][0]) <= padLength/2.)
       && (abs(fieldLines[lineEnd][1]) <= padLength/2.)
-=======
-    if(  (abs(fieldLines[lineEnd][0]) <= padWidth/2.)
-      && (abs(fieldLines[lineEnd][1]) <= padWidth/2.)
->>>>>>> be0ea5c6
       && (fieldLines[lineEnd][2] < 0.)){ //TODO - not a good criteria
         numAtPad++;
     }
