/*
 * avalanche.cc
 * 
 * Garfield++ simulation of a single-electron avalanche.
 *    Requires an input electric field solved by elmer and geometry from gmsh.
 *    Reads simulation parameters from runControl.
 *    Reads a run number from runNo.
 *    Saves avalanche data in a .root file as root trees:
 *        metaDataTree
 *        fieldLineDataTree
 *        gridFieldLineDataTree
 *        avalancheDataTree
 *        electronDataTree
 *        ionDataTree
 *        electronTrackDataTree
 * 
 * Tanner Polischuk & James Harrison IV
 */

//Garfield includes
#include "Garfield/ComponentElmer.hh"
#include "Garfield/AvalancheMicroscopic.hh"
#include "Garfield/MediumMagboltz.hh"
#include "Garfield/AvalancheMC.hh"
#include "Garfield/Sensor.hh"
#include "Garfield/DriftLineRKF.hh"
#include "Garfield/ViewDrift.hh"

//ROOT includes
#include "TApplication.h"
#include "TTree.h"
#include "TFile.h"
#include "TString.h"

//C includes
#include <iostream>
#include <cmath>
#include <cstdlib>
#include <ctime>
#include <string>
#include <fstream>
#include <iomanip>
#include <map>
#include <sstream>
#include <cstdio>

using namespace Garfield;

int main(int argc, char * argv[]) {

  std::srand(static_cast<unsigned int>(std::time(nullptr)));

  const double MICRON = 1e-6;
  const double CM = 1e-2;
  const double MICRONTOCM = 1e-4;
  bool DEBUG = false;
  
  //*************** SETUP ***************//
  //Timing variables
  clock_t startSim, stopSim, lapAvalanche, runTime;

  TApplication app("app", &argc, argv);

  //***** Git Hash *****//
  TString gitVersion = "UNKNOWN VERSION";

  const char * getGitCommand = "git describe --tags --always --dirty 2>/dev/null";

  FILE * pipe = popen(getGitCommand, "r");
  if(!pipe){
    std::cerr << "Error: Could not open pipe to 'getGitCommand'." << std::endl;
  }
  else{ 
    char gitBuffer[128];
    std::string gitOutput = "";
    while(fgets(gitBuffer, sizeof(gitBuffer), pipe) != NULL){
      gitOutput += gitBuffer;
    }
    int gitStatus = pclose(pipe);

    if(!gitOutput.empty() && gitOutput.back() == '\n'){
      gitOutput.pop_back();
    }

    if(gitStatus == 0){
      gitVersion = gitOutput;
    }
    else{
      std::cerr << "Error: 'getGitCommand' failed with status " << gitStatus << std::endl;
    }
  }

  //***** Run numbering *****//
  //Read in run number from runNo
  int runNo;
  std::string runNoFile = "../runNo";
  std::ifstream runInFile;
  runInFile.open(runNoFile);

  if(!runInFile.is_open()){
    std::cerr << "Error reading file '" << runNoFile << "'." << std::endl;
    return -1;
  }

  runInFile >> runNo;
  runInFile.close();

  std::cout << "****************************************\n";
  std::cout << "Building simulation: " << runNo << "\n";
  std::cout << "****************************************\n";

  //Update runNo file
  std::ofstream runOutFile(runNoFile);
  if(!runOutFile.is_open()){
    std::cerr << "Error writing file '" << runNoFile << "'." << std::endl;
    return -1;
  }
  
  //Check runNo limit
  if(runNo >= 9999){
    std::cout << "Run number is large, consider resetting. (" << runNo << ")" << std::endl;
  }
  runOutFile << runNo+1;
  runOutFile.close();

  //***** Data File *****//
  std::string dataFilename = "sim."+std::to_string(runNo)+".root";
  std::string dataPath = "../Data/"+dataFilename;
  TFile *dataFile = new TFile(dataPath.c_str(), "NEW");

  if(!dataFile->IsOpen()){
    std::cerr << "Error creating or opening file '" << dataFilename << "'." << std::endl;
    return -1;
  }  
  
  std::cout << "File '" << dataFilename << "' created and opened successfully.\n";


  //***** Simulation Parameters *****//
  //Read in simulation parameters from runControl

  double  padLength, pitch;
  double gridStandoff, gridThickness, holeRadius;
  double cathodeHeight, thicknessSiO2;
  double fieldRatio;
  int numFieldLine;
  double transparencyLimit;
  int numAvalanche, avalancheLimit;
  double gasCompAr, gasCompCO2;
  double penningR, penningLambda;

  std::ifstream paramFile;
  std::string runControlFile = "../runControl";
  paramFile.open(runControlFile);

  if(!paramFile.is_open()){
    std::cerr << "Error: Could not open control file '" << runControlFile << "'." << std::endl;
    return -1;
  }

  std::cout << "****************************************\n";
  std::cout << "Setting up simulation.\n";
  std::cout << "****************************************\n";
  
  std::string curLine;
  std::map<std::string, std::string> readParam;

  //Read the file contents to a map
  int numKeys = 0;
  while(std::getline(paramFile, curLine)){
    if(curLine.find('/') == 0){
      continue;
    }

    size_t keyPos = curLine.find("=");
    if (keyPos != std::string::npos){
      std::string key = curLine.substr(0, keyPos - 1);
      std::string value = curLine.substr(keyPos + 2);
      if(value.back() == ';'){
        value.pop_back();
      }

      readParam[key] = value;
      numKeys++;
    }
  }
  paramFile.close();

  //Parse the values from the map
  if(numKeys != 14){//Number of user-defined simulation parameters in runControl to search for.
      std::cerr << "Error: Invalid simulation parameters in 'runControl'." << std::endl;
    return -1;
  }

  //Geometry parameters
  padLength = std::stod(readParam["padLength"])*MICRONTOCM;
  pitch = std::stod(readParam["pitch"])*MICRONTOCM;

  gridStandoff = std::stod(readParam["gridStandoff"])*MICRONTOCM;
  gridThickness = std::stod(readParam["gridThickness"])*MICRONTOCM;
  holeRadius = std::stod(readParam["holeRadius"])*MICRONTOCM;

  cathodeHeight = std::stod(readParam["cathodeHeight"])*MICRONTOCM;
  thicknessSiO2 = std::stod(readParam["thicknessSiO2"])*MICRONTOCM;

  //Field parameters
  fieldRatio = std::stod(readParam["fieldRatio"]);

  numFieldLine = std::stoi(readParam["numFieldLine"]);
  transparencyLimit = std::stod(readParam["transparencyLimit"]);

  //Simulation Parameters
  numAvalanche = std::stoi(readParam["numAvalanche"]);
  avalancheLimit = std::stoi(readParam["avalancheLimit"]);

  gasCompAr = std::stod(readParam["gasCompAr"]);
  gasCompCO2 = std::stod(readParam["gasCompCO2"]);


  // ***** Metadata tree ***** //
  //Create
  TTree *metaDataTree = new TTree("metaDataTree", "Simulation Parameters");

  //Data to be saved
  double fieldTransparency;

  //Add branches
  //General
  metaDataTree->Branch("Git Version", &gitVersion);
  metaDataTree->Branch("runNo", &runNo, "runNo/I");

  //Geometry Parameters
  metaDataTree->Branch("Pad Length", &padLength, "padLength/D");
  metaDataTree->Branch("Pitch", &pitch, "pitch/D");
  metaDataTree->Branch("Grid Standoff", &gridStandoff, "gridStandoff/D");
  metaDataTree->Branch("Grid Thickness", &gridThickness, "gridThickness/D");
  metaDataTree->Branch("Hole Radius", &holeRadius, "holeRadius/D");
  metaDataTree->Branch("Cathode Height", &cathodeHeight, "cathodeHeight/D");
  metaDataTree->Branch("Thickness SiO2", &thicknessSiO2, "thicknessSiO2/D");

  //Field Parameters
  metaDataTree->Branch("Electric Field Ratio", &fieldRatio, "fieldRatio/D");
  metaDataTree->Branch("Number of Field Lines", &numFieldLine, "numFieldLine/I");
  metaDataTree->Branch("Field Transparency", &fieldTransparency, "fieldTransparency/D");
  metaDataTree->Branch("Field Transparency Limit", &transparencyLimit, "transparencyLimit/D");

  //Simulation parameters
  metaDataTree->Branch("Number of Avalanches", &numAvalanche, "numAvalanche/I");
  metaDataTree->Branch("Avalanche Limit", &avalancheLimit, "avalancheLimit/I");
  metaDataTree->Branch("Gas Comp: Ar", &gasCompAr, "gasCompAr/D");
  metaDataTree->Branch("Gas Comp: CO2", &gasCompCO2, "gasCompCO2/D");
  metaDataTree->Branch("Simulation Run Time", &runTime, "runTime/D");


  //***** Field Line Data Tree *****//
  //Create
  TTree *fieldLineDataTree = new TTree("fieldLineDataTree", "Field Lines");

  //Data to be saved.
  int fieldLineID;
  double fieldLineX, fieldLineY, fieldLineZ;

  //Add branches
  fieldLineDataTree->Branch("Field Line ID", &fieldLineID, "fieldLineID/I");
  fieldLineDataTree->Branch("Field Line x", &fieldLineX, "fieldLineX/D");
  fieldLineDataTree->Branch("Field Line y", &fieldLineY, "fieldLineY/D");
  fieldLineDataTree->Branch("Field Line z", &fieldLineZ, "fieldLineZ/D");

  //***** Grid Field Line Data Tree *****//
  //Create
  TTree *gridFieldLineDataTree = new TTree("gridFieldLineDataTree", "Grid Field Lines");

  //Data to be saved.
  int gridFieldLineLocation;
  double gridLineX, gridLineY, gridLineZ;

  //Add branches
  gridFieldLineDataTree->Branch("Field Line ID", &fieldLineID, "fieldLineID/I");
  gridFieldLineDataTree->Branch("Grid Line Location", &gridFieldLineLocation, "gridFieldLineLocation/I");
  gridFieldLineDataTree->Branch("Field Line x", &gridLineX, "gridLineX/D");
  gridFieldLineDataTree->Branch("Field Line y", &gridLineY, "gridLineY/D");
  gridFieldLineDataTree->Branch("Field Line z", &gridLineZ, "gridLineZ/D");

  //***** Avalanche Data Tree *****//
  //Create
  TTree *avalancheDataTree = new TTree("avalancheDataTree", "Avalanche Results");

  //Data to be saved for each avalanche
  int avalancheID;
  bool hitLimit;//T/F if avalanche limit was hit
  int totalElectrons, attachedElectrons, totalIons;

  //Add Branches
  avalancheDataTree->Branch("Avalanche ID", &avalancheID, "avalancheID/I");
  avalancheDataTree->Branch("Reached Limit", &hitLimit, "hitLimit/B");
  avalancheDataTree->Branch("Total Electrons", &totalElectrons, "totalElectrons/I");
  avalancheDataTree->Branch("Attached Electrons", &attachedElectrons, "attachedElectrons/I");
  avalancheDataTree->Branch("Total Ions", &totalIons, "totalIons/I");

  //***** Electron Data Tree *****//

  //Create
  TTree *electronDataTree = new TTree("electronDataTree", "Avalanche Electron Parameters");

  // Data to be saved for each electron
  int electronID;
  double xi, yi, zi, ti, Ei; //Initial parameters
  double xf, yf, zf, tf, Ef; //Final parameters
  int stat; // Electron status

  //Add Branches
  electronDataTree->Branch("Avalanche ID", &avalancheID, "avalancheID/I");
  electronDataTree->Branch("Electron ID", &electronID, "electronID/I");

  electronDataTree->Branch("Initial x", &xi, "xi/D");
  electronDataTree->Branch("Initial y", &yi, "yi/D");
  electronDataTree->Branch("Initial z", &zi, "zi/D");
  electronDataTree->Branch("Initial Time", &ti, "ti/D");
  electronDataTree->Branch("Initial Energy", &Ei, "Ei/D");

  electronDataTree->Branch("Final x", &xf, "xf/D");
  electronDataTree->Branch("Final y", &yf, "yf/D");
  electronDataTree->Branch("Final z", &zf, "zf/D");
  electronDataTree->Branch("Final Time", &tf, "tf/D");
  electronDataTree->Branch("Final Energy", &Ef, "Ef/D");

  electronDataTree->Branch("Exit Status", &stat, "stat/I");

  //***** Ion Data Tree *****//

  //Create
  TTree *ionDataTree = new TTree("ionDataTree", "Avalanche Ion Parameters");

  // Data to be saved for each Ion
  int ionCharge;
  double xiIon, yiIon, ziIon, tiIon; //Initial parameters
  double xfIon, yfIon, zfIon, tfIon; //Final parameters
  int statIon;

  //Add Branches
  ionDataTree->Branch("Avalanche ID", &avalancheID, "avalancheID/I");
  ionDataTree->Branch("Electron ID", &electronID, "electronID/I");
  ionDataTree->Branch("Ion Charge", &ionCharge, "ionCharge/I");

  ionDataTree->Branch("Initial x", &xiIon, "xiIon/D");
  ionDataTree->Branch("Initial y", &yiIon, "yiIon/D");
  ionDataTree->Branch("Initial z", &ziIon, "ziIon/D");
  ionDataTree->Branch("Initial Time", &tiIon, "tiIon/D");

  ionDataTree->Branch("Final x", &xfIon, "xfIon/D");
  ionDataTree->Branch("Final y", &yfIon, "yfIon/D");
  ionDataTree->Branch("Final z", &zfIon, "zfIon/D");
  ionDataTree->Branch("Final Time", &tfIon, "tfIon/D");

  ionDataTree->Branch("Exit Status", &statIon, "statIon/I");


  //***** Electron Track Data Tree *****/
  //Create
  TTree *electronTrackDataTree = new TTree("electronTrackDataTree", "Electron Tracks");

  // Data to be saved for each Electron track
  float electronDriftx, electronDrifty, electronDriftz;

  //Add Branches
  electronTrackDataTree->Branch("Avalanche ID", &avalancheID, "avalancheID/I");
  electronTrackDataTree->Branch("Electron ID", &electronID, "electronID/I");

  electronTrackDataTree->Branch("Drift x", &electronDriftx, "electronDriftx/F");
  electronTrackDataTree->Branch("Drift y", &electronDrifty, "electronDrifty/F");
  electronTrackDataTree->Branch("Drift z", &electronDriftz, "electronDriftz/F");


  //*************** SIMULATION ***************//
  std::cout << "****************************************\n";
  std::cout << "Creating simulation: " << runNo << "\n";
  std::cout << "****************************************\n";

  // Define the gas mixture
  MediumMagboltz* gasFIMS = new MediumMagboltz();

  //Set parameters
  gasFIMS->SetComposition("ar", gasCompAr, "co2", gasCompCO2);
  gasFIMS->SetTemperature(293.15); // Room temperature
  gasFIMS->SetPressure(760.);     // Atmospheric pressure
  gasFIMS->SetMaxElectronEnergy(200);
  gasFIMS->Initialise(true);
  // Load the penning transfer and ion mobilities.
  gasFIMS->EnablePenningTransfer(0.51, .0, "ar");

  const std::string path = std::getenv("GARFIELD_INSTALL");
  gasFIMS->LoadIonMobility(path + "/share/Garfield/Data/IonMobility_Ar+_Ar.txt");
  gasFIMS->LoadNegativeIonMobility(path + "/share/Garfield/Data/IonMobility_CO2+_CO2.txt");//TODO - Is this correct for negative ion

  // Import elmer-generated field map
  std::string geometryPath = "../Geometry/";
  ComponentElmer fieldFIMS(geometryPath+"mesh.header", geometryPath+"mesh.elements",
                            geometryPath+"mesh.nodes", geometryPath+"dielectrics.dat",
                            geometryPath+"FIMS.result", "mum");

  // Get region of elmer geometry
  double xmin, ymin, zmin, xmax, ymax, zmax;
  fieldFIMS.GetBoundingBox(xmin, ymin, zmin, xmax, ymax, zmax);

  //Enable periodicity and set components
  fieldFIMS.EnablePeriodicityX();
  fieldFIMS.EnablePeriodicityY();
  fieldFIMS.SetGas(gasFIMS);

  // Import the weighting field for the readout electrode.
  //fieldFIMS.SetWeightingField(geometryPath+"FIMS_Weighting.result", "wtlel");//TODO

  //Create a sensor
  Sensor* sensorFIMS = new Sensor();
  sensorFIMS->AddComponent(&fieldFIMS);
  sensorFIMS->SetArea(xmin, ymin, zmin, xmax, ymax, zmax);
  sensorFIMS->AddElectrode(&fieldFIMS, "wtlel");

  //Set up Microscopic Avalanching
  AvalancheMicroscopic* avalancheE = new AvalancheMicroscopic;
  avalancheE->SetSensor(sensorFIMS);
  avalancheE->EnableAvalancheSizeLimit(avalancheLimit);

  ViewDrift viewElectronDrift;
  viewElectronDrift.SetArea(xmin, ymin, zmin, xmax, ymax, zmax);
  avalancheE->EnablePlotting(&viewElectronDrift, 100);

  //Set up Ion drifting
  AvalancheMC* driftIon = new AvalancheMC;
  driftIon->SetSensor(sensorFIMS);
  driftIon->SetDistanceSteps(MICRONTOCM/10.);

  // ***** Find field transparency ***** //
  std::cout << "****************************************\n";
  std::cout << "Determining field transparency.\n";
  std::cout << "****************************************\n";

  DriftLineRKF driftLines(sensorFIMS);
  driftLines.SetMaximumStepSize(MICRONTOCM);

  std::vector<double> xStart;
  std::vector<double> yStart;

  double rangeScale = 0.99;
  double xRange = (xmax - xmin)*rangeScale;
  double yRange = (ymax - ymin)*rangeScale;

  
  //Create 2D uniformly-spaced array - Note this makes numFieldLine**2 lines
  for(int i = 0; i < numFieldLine; i++){
    for(int j = 0; j < numFieldLine; j++){
      xStart.push_back(-xRange/2. + i*xRange/(numFieldLine-1));
      yStart.push_back(-yRange/2. + j*yRange/(numFieldLine-1));
    }
  }
<<<<<<< HEAD
  */

  //Lines generated radially from the center to edge of geometry
  //    The x-direction is the long axis of the geometry. 
  //    This extends past the vertex of the hex unit cell
=======
  
  /*
  //Lines radially from center to corner
>>>>>>> ed9013c7
  for(int i = 0; i < numFieldLine; i++){
    xStart.push_back(xRange/2.*i/(numFieldLine-1));
    yStart.push_back(0.);
  }
  */

  /*
  //Lines from center to edge along y=0
  for(int i = 0; i < numFieldLine; i++){
    xStart.push_back(xmax*i/(numFieldLine-1));
    yStart.push_back(0.);
  }
  */
  
  
  /*
  //Lines populated at corner - spread with uniform random numbers
  double spreadScale = 0.99995; //Any smaller and goes out of bounds
  for(int i = 0; i < numFieldLine; i++){
    //Get random numbers between 0 and 1
    double randX = 1.0*rand()/RAND_MAX;
    double randY = 1.0*rand()/RAND_MAX;
    xStart.push_back(xRange/2. + (randX - 0.5)*(1-spreadScale));
    yStart.push_back(yRange/2. + (randY - 0.5)*(1-spreadScale));
  }
  */

  //Calculate field Lines
  std::vector<std::array<float, 3> > fieldLines;
  int totalFieldLines = xStart.size();
  int numAtPad = 0;
  
  std::cout << "Computing " << totalFieldLines << " field lines." << std::endl;
  int prevDriftLine = 0;
  for(int inFieldLine = 0; inFieldLine < totalFieldLines; inFieldLine++){
    
    fieldLineID = inFieldLine;

    //Calculate from top of volume
    driftLines.FieldLine(xStart[inFieldLine], yStart[inFieldLine], zmax*rangeScale, fieldLines);

    //Get coordinates of every point along field line and fill the tree
    for(int inLine = 0; inLine < fieldLines.size(); inLine++){
      fieldLineX = fieldLines[inLine][0];
      fieldLineY = fieldLines[inLine][1];
      fieldLineZ = fieldLines[inLine][2];

      fieldLineDataTree->Fill();
    }

    //Find if termination point is at pad
    int lineEnd = fieldLines.size() - 1;
    if(  (abs(fieldLines[lineEnd][0]) <= padLength/2.)
      && (abs(fieldLines[lineEnd][1]) <= padLength/2.)
      && (fieldLines[lineEnd][2] < 0.)){ //TODO - not a good criteria
        numAtPad++;
    }

    //Calculate lines from above grid
    gridFieldLineLocation = 1;
    driftLines.FieldLine(xStart[inFieldLine], yStart[inFieldLine], 1.01*gridThickness/2., fieldLines);

    //Get coordinates of every point along field line and fill the tree
    for(int inLine = 0; inLine < fieldLines.size(); inLine++){
      gridLineX = fieldLines[inLine][0];
      gridLineY = fieldLines[inLine][1];
      gridLineZ = fieldLines[inLine][2];

      gridFieldLineDataTree->Fill();
    }

    //Calculate lines from below grid
    gridFieldLineLocation = -1;
    driftLines.FieldLine(xStart[inFieldLine], yStart[inFieldLine], -1.01*gridThickness/2., fieldLines);

    //Get coordinates of every point along field line and fill the tree
    for(int inLine = 0; inLine < fieldLines.size(); inLine++){
      gridLineX = fieldLines[inLine][0];
      gridLineY = fieldLines[inLine][1];
      gridLineZ = fieldLines[inLine][2];

      gridFieldLineDataTree->Fill();
    }
    
    //Print a progress update every 10%
    int driftLineProgress = (100*(inFieldLine+1))/totalFieldLines;
    if(   (driftLineProgress % 10 == 0)
      &&  (driftLineProgress != prevDriftLine)){
      std::cout << "Driftline Progress: " << driftLineProgress << " %" << std::endl;
      prevDriftLine = driftLineProgress;
    }

  }//End field line loop
  
  //Determine transparency
  fieldTransparency = (1.*numAtPad) / (1.*totalFieldLines);
  std::cout << "Field transparency is " << fieldTransparency <<  "." << std::endl;

  //Handle case where field transparency is too low
  if(fieldTransparency < transparencyLimit){
    std::cout << "Field transparency lower than limit - Running mimimal avalanche case." << std::endl;
    numAvalanche = 50;
    avalancheLimit = 50;
  }

  // *** Deal with field line trees *** //

  //Write the field line data tree to file and delete
  //fieldLineDataTree->Print()
  fieldLineDataTree->Write();
  delete fieldLineDataTree;

  //Write the grid field line data tree to file and delete
  //gridFieldLineDataTree->Print()
  gridFieldLineDataTree->Write();
  delete gridFieldLineDataTree;

  // ***** Prepare Avalanche Electron ***** //
  //Set the Initial electron parameters
  double x0 = 0., y0 = 0., z0 = .005;//cm TODO - This is just slightly above grid, but better to parameterize with something
  double t0 = 0.;//ns
  double e0 = 0.1;//eV (Garfield is weird when this is 0.)
  double dx0 = 0., dy0 = 0., dz0 = 0.;//No velocity

  //Start timing the sim
  startSim = clock();
  lapAvalanche = clock();

  std::cout << "****************************************\n";
  std::cout << "Starting simulation: " << runNo << "\n";
  std::cout << "****************************************\n";

  std::cout << "Starting " << numAvalanche << " avalanches." << std::endl;
  //***** Avalanche Loop *****//
  int prevAvalanche = 0;
  for(int inAvalanche = 0; inAvalanche < numAvalanche; inAvalanche++){
    if(DEBUG){
      std::cout << "DEBUGGING - NO AVALANCHE" << std::endl;
      break;
    }
    
    avalancheID = inAvalanche;

    //Reset avalanche data
    totalElectrons = 0;
    attachedElectrons = 0;
    totalIons = 0;
    
    //Begin single-electron avalanche
    avalancheE->AvalancheElectron(x0, y0, z0, t0, e0, dx0, dy0, dz0);

    //Electron count - use endpoints to include attached electrons
    int avalancheElectrons = avalancheE->GetNumberOfElectronEndpoints();

    //Check if avalanche limit was reached
    if(avalancheElectrons >= avalancheLimit){
      hitLimit = true;
    }
    else{
      hitLimit = false;
    }

    //Loop through all electrons in avalanche
    for(int inElectron = 0; inElectron < avalancheElectrons; inElectron++){
      electronID = inElectron;

      //Extract individual electron data
      avalancheE->GetElectronEndpoint(inElectron, xi, yi, zi, ti, Ei, xf, yf, zf, tf, Ef, stat);
        
      totalElectrons++;

      //Drift positive ion from start of every electron track
      ionCharge = 1;
      driftIon->DriftIon(xi, yi, zi, ti);
      driftIon->GetIonEndpoint(0, xiIon, yiIon, ziIon, tiIon, xfIon, yfIon, zfIon, tfIon, statIon);
      //Fill tree with data from this positive ion
      ionDataTree->Fill();
      totalIons++;

      //Check for electron attatchment
      if(stat == -7){
        attachedElectrons++;

        //Drift negative ion from end of electron tracks that attatch
        ionCharge = -1;
        driftIon->DriftNegativeIon(xf, yf, zf, tf);
        driftIon->GetNegativeIonEndpoint(0, xiIon, yiIon, ziIon, tiIon, xfIon, yfIon, zfIon, tfIon, statIon);
        //Fill tree with data from this negative ion
        ionDataTree->Fill();
        totalIons++;
      }

      // Get electron drift line data
      int numElectronDrift = viewElectronDrift.GetNumberOfDriftLines();
      bool isElectron;
      std::vector<std::array<float, 3> > electronDriftLines;
      viewElectronDrift.GetDriftLine(inElectron, electronDriftLines, isElectron);
      for(int inPoint = 0; inPoint < electronDriftLines.size(); inPoint++){
        electronDriftx = electronDriftLines[inPoint][0];
        electronDrifty = electronDriftLines[inPoint][1];
        electronDriftz = electronDriftLines[inPoint][2];

        //Fill tree with data from this point
        electronTrackDataTree->Fill();
      }


      //*** TODO ***/
      //Can insert any per-electron analysis/data here.
      // --Velocity?

      //Fill tree with data from this electron
      electronDataTree->Fill();

    }//end electrons in avalanche loop

    //*** TODO ***/
    //Can insert any per-avalanche analysis/data here.
    // -- Induced signals
    // -- Histograms of energy loss/collison, time between collisions,

    //Fill tree with data from this avalanche
    avalancheDataTree->Fill();

    //Print timing every ~10%
    int avalancheProgress = (100*(inAvalanche+1))/numAvalanche;
    if(  (avalancheProgress % 10 == 0)
      && (avalancheProgress != prevAvalanche)){

      double timeElapsed = (clock() - lapAvalanche) / CLOCKS_PER_SEC;
      lapAvalanche = clock();

      std::stringstream progressStream;
      progressStream << "Done ~" << std::fixed << std::setprecision(0) << avalancheProgress;
      progressStream << "% (~" << std::fixed << std::setprecision(0) << timeElapsed << " s)\n";
      std::cout << progressStream.str() << std::flush;
      prevAvalanche = avalancheProgress;
    }

    //clean up memory
    viewElectronDrift.Clear();

  }//end avalanche loop

  //Final timing
  stopSim = clock();
  runTime = (stopSim - startSim)/CLOCKS_PER_SEC;
  std::cout << "****************************************\n";
  std::cout << "Done processing avalanches...(" << runTime << " s)\n";
  std::cout << "****************************************\n";

  //***** Deal with Root trees and files *****//

  //Fill and write the meta data tree to file then delete
  metaDataTree->Fill();
  //metaDataTree->Print();
  metaDataTree->Write();
  delete metaDataTree;

  //Write the electron data tree to file then delete
  //electronDataTree->Print()
  electronDataTree->Write();
  delete electronDataTree;

  //Write the ion data tree to file then delete
  //ionDataTree->Print()
  ionDataTree->Write();
  delete ionDataTree;

  //Write the avalanche data tree to file then delete
  //avalancheDataTree->Print()
  avalancheDataTree->Write();
  delete avalancheDataTree;

  //Write the electron track data tree to file then delete
  //electronTrackDataTree->Print()
  electronTrackDataTree->Write();
  delete electronTrackDataTree;

  //close the output file
  dataFile->Close();
  delete dataFile;

  std::cout << "****************************************\n";
  std::cout << "Done simulation: " << runNo << "\n";
  std::cout << "****************************************\n";
  std::cout << std::endl;

  return 0;

}<|MERGE_RESOLUTION|>--- conflicted
+++ resolved
@@ -453,31 +453,16 @@
       yStart.push_back(-yRange/2. + j*yRange/(numFieldLine-1));
     }
   }
-<<<<<<< HEAD
-  */
-
+  
+  /*
   //Lines generated radially from the center to edge of geometry
   //    The x-direction is the long axis of the geometry. 
   //    This extends past the vertex of the hex unit cell
-=======
-  
-  /*
-  //Lines radially from center to corner
->>>>>>> ed9013c7
   for(int i = 0; i < numFieldLine; i++){
     xStart.push_back(xRange/2.*i/(numFieldLine-1));
     yStart.push_back(0.);
   }
-  */
-
-  /*
-  //Lines from center to edge along y=0
-  for(int i = 0; i < numFieldLine; i++){
-    xStart.push_back(xmax*i/(numFieldLine-1));
-    yStart.push_back(0.);
-  }
-  */
-  
+  */ 
   
   /*
   //Lines populated at corner - spread with uniform random numbers
