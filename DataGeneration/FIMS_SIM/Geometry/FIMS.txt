//**********************************************************************
// DEFINING THE FIMS GEOMETRY AS MINIMUM CELL
//     Requires mirroring in x and y
//**********************************************************************

<<<<<<< HEAD
// Import values from run control file.
=======
>>>>>>> 610f53f6
// Parameters in micrometers
Include "../runControl";

halfPitch = pitch/2;

// Finite element sizes for different regions
<<<<<<< HEAD
gridElm = holeRadius/2;
holeElm = gridThickness;
padElm = holeElm;
diElm = thicknessSiO2/2;
cathElm = halfPitch/2.;
=======
holeElm = gridThickness/2;
gridElm = holeRadius/10;
padElm = padLength/10;
farElm = cathodeHeight/10;
>>>>>>> 610f53f6

// Derived Z-coordinates for different layers
//     Center of grid: z = 0
cathodeDistance = gridThickness/2 + cathodeHeight;
gridTop = gridThickness/2;
gridBottom = -gridThickness/2;
topSiO2 = - gridThickness/2 - gridStandoff + thicknessSiO2;
padBase = -gridThickness/2 - gridStandoff;

// Global coordinate limits
xMin = 0;
xMax = (3^.5)*halfPitch;
yMin = 0;
yMax = halfPitch;

//**********************************************************************
// GRID STRUCTURE
//**********************************************************************

// Points - top of the grid
Point(1) = {0, 0, gridTop, holeElm};
<<<<<<< HEAD
Point(2) = {0, holeRadius, gridTop, holeElm};
Point(3) = {holeRadius, 0, gridTop, holeElm};

Point(4) = {xMax, yMax, gridTop, holeElm};
Point(5) = {xMax - holeRadius, halfPitch, gridTop, holeElm};
Point(6) = {xMax, yMax - holeRadius, gridTop, holeElm};
=======
Point(2) = {0, holeRadius, gridTop, gridElm};
Point(3) = {holeRadius, 0, gridTop, gridElm};

Point(4) = {xMax, yMax, gridTop, holeElm};
Point(5) = {xMax - holeRadius, halfPitch, gridTop, gridElm};
Point(6) = {xMax, yMax - holeRadius, gridTop, gridElm};
>>>>>>> 610f53f6

Point(7) = {0, yMax, gridTop, gridElm};
Point(8) = {xMax, 0, gridTop, gridElm};

// Points - bottom of the grid
Point(9) = {0, 0, gridBottom, holeElm};
<<<<<<< HEAD
Point(10) = {0, holeRadius, gridBottom, holeElm};
Point(11) = {holeRadius, 0, gridBottom, holeElm};

Point(12) = {xMax, yMax, gridBottom, holeElm};
Point(13) = {xMax - holeRadius, halfPitch, gridBottom, holeElm};
Point(14) = {xMax, yMax - holeRadius, gridBottom, holeElm};
=======
Point(10) = {0, holeRadius, gridBottom, gridElm};
Point(11) = {holeRadius, 0, gridBottom, gridElm};

Point(12) = {xMax, yMax, gridBottom, holeElm};
Point(13) = {xMax - holeRadius, halfPitch, gridBottom, gridElm};
Point(14) = {xMax, yMax - holeRadius, gridBottom, gridElm};
>>>>>>> 610f53f6

Point(15) = {0, yMax, gridBottom, gridElm};
Point(16) = {xMax, 0, gridBottom, gridElm};

// Curves - top of grid
Circle(1) = {2, 1, 3};
Line(2) = {3, 8};
Line(3) = {8, 6};
Circle(4) = {6, 4, 5};
Line(5) = {5, 7};
Line(6) = {7, 2};

// Curves - bottom of grid
Circle(7) = {10, 9, 11};
Line(8) = {11, 16};
Line(9) = {16, 14};
Circle(10) = {14, 12, 13};
Line(11) = {13, 15};
Line(12) = {15, 10};

// Connect - top and bottom of grid
Line(13) = {1, 9};
Line(14) = {2, 10};
Line(15) = {3, 11};
Line(16) = {4, 12};
Line(17) = {5, 13};
Line(18) = {6, 14};
Line(19) = {7, 15};
Line(20) = {8, 16};

// Surface - top of grid
Curve Loop(21) = {1, 2, 3, 4, 5, 6};
Plane Surface(21) = {21};

// Surface - bottom of grid
Curve Loop(22) = {7, 8, 9, 10, 11, 12};
Plane Surface(22) = {22};

// Surface - Sides of holes in grid
Curve Loop(23) = {1, 15, -7, -14};
<<<<<<< HEAD
Surface(23) = {23};
Curve Loop(24) = {4, 17, -10, -18};
Surface(24) = {24};
=======
Plane Surface(23) = {23};
Curve Loop(24) = {4, 17, -10, -18};
Plane Surface(24) = {24};
>>>>>>> 610f53f6

// Surface - Sides of grid
Curve Loop(25) = {2, 20, -8, -15};
Plane Surface(25) = {25};
Curve Loop(26) = {3, 18, -9, -20};
Plane Surface(26) = {26};
Curve Loop(27) = {5, 19, -11, -17};
Plane Surface(27) = {27};
Curve Loop(28) = {6, 14, -12, -19};
Plane Surface(28) = {28};

// Volume - Grid
Surface Loop(201) = {21, 22, 23, 24, 25, 26, 27, 28};
Volume(1) = {201};


//**********************************************************************
// PADS & DIELECTRIC
//**********************************************************************

// ***** PADS *****
halfPad = padLength/2;
padMath = (3^.5)*halfPad;

// Points - Central Pad
Point(101) = {0, 0, padBase, padElm};
Point(102) = {padLength, 0, padBase, padElm};
Point(103) = {halfPad, padMath, padBase, padElm};
Point(104) = {0, padMath, padBase, padElm};

// Lines - Central Pad
Line(101) = {101, 102};
Line(102) = {102, 103};
Line(103) = {103, 104};
Line(104) = {104, 101};

// Points - Corner Pad
Point(105) = {xMax, yMax, padBase, padElm};
Point(106) = {xMax - padLength, yMax, padBase, padElm};
Point(107) = {xMax - halfPad, yMax - padMath, padBase, padElm};
Point(108) = {xMax, yMax - padMath, padBase, padElm};

// Lines - Corner Pad
Line(105) = {105, 106};
Line(106) = {106, 107};
Line(107) = {107, 108};
Line(108) = {108, 105};

// Surfaces - Pads
Curve Loop(121) = {101, 102, 103, 104};
Plane Surface(121) = {121};
Curve Loop(122) = {105, 106, 107, 108};
Plane Surface(122) = {122};


// ***** Dielectric *****

// Points - Dielectric Bottom
<<<<<<< HEAD
Point(109) = {xMax, 0, padBase, diElm};
Point(110) = {0, yMax, padBase, diElm};
=======
Point(109) = {xMax, 0, padBase, padElm};
Point(110) = {0, yMax, padBase, padElm};
>>>>>>> 610f53f6

// Lines - Dielectric Bottom
Line(109) = {102, 109};
Line(110) = {109, 108};
Line(111) = {106, 110};
Line(112) = {110, 104};

// Points - Dielectric Top
Point(111) = {0, 0, topSiO2, padElm};
Point(112) = {padLength, 0, topSiO2, padElm};
Point(113) = {halfPad, padMath, topSiO2, padElm};
Point(114) = {0, padMath, topSiO2, padElm};
Point(115) = {xMax, yMax, topSiO2, padElm};
Point(116) = {xMax - padLength, yMax, topSiO2, padElm};
Point(117) = {xMax - halfPad, yMax - padMath, topSiO2, padElm};
Point(118) = {xMax, yMax - padMath, topSiO2, padElm};
<<<<<<< HEAD
Point(119) = {xMax, 0, topSiO2, diElm};
Point(120) = {0, yMax, topSiO2, diElm};
=======
Point(119) = {xMax, 0, topSiO2, padElm};
Point(120) = {0, yMax, topSiO2, padElm};
>>>>>>> 610f53f6

// Lines - Dielectric Top
Line(113) = {112, 119};
Line(114) = {119, 118};
Line(115) = {118, 117};
Line(116) = {117, 116};
Line(117) = {116, 120};
Line(118) = {120, 114};
Line(119) = {114, 113};
Line(120) = {113, 112};

// Connect - Top and Bottom of Dielectric
Line(121) = {112, 102};
Line(122) = {113, 103};
Line(123) = {114, 104};
Line(124) = {116, 106};
Line(125) = {117, 107};
Line(126) = {118, 108};
Line(127) = {119, 109};
Line(128) = {120, 110};

Line(129) = {111, 101};
Line(130) = {115, 105};

//Surface - top of dielectric
Curve Loop(123) = {113, 114, 115, 116, 117, 118, 119, 120};
Plane Surface(123) = {123};

//Surface - bottom of dielectric
Curve Loop(124) = {109, 110, -107, -106, 111, 112, -103, -102};
Plane Surface(124) = {124};

//Surface - Sides of dielectric
Curve Loop(125) = {113, 127, -109, -121};
Plane Surface(125) = {125};
Curve Loop(126) = {114, 126, -110, -127};
Plane Surface(126) = {126};
Curve Loop(127) = {115, 125, 107, -126};
Plane Surface(127) = {127};
Curve Loop(128) = {116, 124, 106, -125};
Plane Surface(128) = {128};
Curve Loop(129) = {117, 128, -111, -124};
Plane Surface(129) = {129};
Curve Loop(130) = {118, 123, -112, -128};
Plane Surface(130) = {130};
Curve Loop(131) = {119, 122, 103, -123};
Plane Surface(131) = {131};
Curve Loop(132) = {120, 121, 102, -122};
Plane Surface(132) = {132};

// Volume - Dielectric
Surface Loop(202) = {123, 124, 125, 126, 127, 128, 129, 130, 131, 132};
Volume(101) = {202};


//**********************************************************************
// GAS VOLUME
//**********************************************************************

// Points - Cathode Plane
<<<<<<< HEAD
Point(301) = {0, 0, cathodeDistance, cathElm};
Point(302) = {xMax, 0, cathodeDistance, cathElm};
Point(303) = {xMax, halfPitch, cathodeDistance, cathElm};
Point(304) = {0, halfPitch, cathodeDistance, cathElm};
=======
Point(301) = {0, 0, cathodeDistance, farElm};
Point(302) = {xMax, 0, cathodeDistance, farElm};
Point(303) = {xMax, halfPitch, cathodeDistance, farElm};
Point(304) = {0, halfPitch, cathodeDistance, farElm};
>>>>>>> 610f53f6

// Lines - Cathode Plane
Line(301) = {301, 302};
Line(302) = {302, 303};
Line(303) = {303, 304};
Line(304) = {304, 301};

// Vertical lines - Gas Corner through holes
Line(305) = {301, 1};
Line(306) = {9, 111};
Line(307) = {303, 4};
Line(308) = {12, 115};

// Vertical lines - Gas Corner with grid
Line(309) = {302, 8};
Line(310) = {16, 119};
Line(311) = {304, 7};
Line(312) = {15, 120};

// Surface - Top Gas (Cathode)
Curve Loop(321) = {301, 302, 303, 304};
Plane Surface(321) = {321};

// Surfaces - Gas Sides
Curve Loop(322) = {301, 309, -2, 15, 8, 310, -113, 121, -101, -129, -306, -13, -305};
Plane Surface(322) = {322};
Curve Loop(323) = {302, 307, 16, 308, 130, -108, -126, -114, -310, 9, -18, -3, -309};
Plane Surface(323) = {323};
Curve Loop(324) = {303, 311, -5, 17, 11, 312, -117, 124, -105, -130, -308, -16, -307};
Plane Surface(324) = {324};
Curve Loop(325) = {304, 305, 13, 306, 129, -104, -123, -118, -312, 12, -14, -6, -311};
Plane Surface(325) = {325};

// Volume - Gas
Surface Loop(203) = {
    321, //Cathode
    322, 323, 324, 325, //Sides of volume
    21, 22, 23, 24, //Grid elements
    123, 127, 128, 131, 132, //dielectric
    121, 122 // Pad elements
};
Volume(1001) = {203};


//**********************************************************************
// PHYSICAL GROUPS
//**********************************************************************

// Physical Volumes
Physical Volume("Grid") = {1};
Physical Volume("Dielectric") = {101};
Physical Volume("Gas") = {1001};


// ***** Physical Surfaces ***** //

// *** Constant Elements *** //

Physical Surface("Cathode") = {
    321
};

Physical Surface("Grid") = {
    21, // Top
    22, // Bottom
    //Sides
    23, 24, // Hole
    27, // Top
    26, // Right
    25, // Bottom
    28 // Left
};

Physical Surface("CentralPad") = {
    121
};

Physical Surface("SurroundingPads") = {
    122
};

// *** Boundary Elements *** //

Physical Surface("Boundaries") = {
    322, 323, 324, 325, //Gas
    125, 126, 129, 130 // Dielectric
};

Coherence;<|MERGE_RESOLUTION|>--- conflicted
+++ resolved
@@ -3,28 +3,18 @@
 //     Requires mirroring in x and y
 //**********************************************************************
 
-<<<<<<< HEAD
 // Import values from run control file.
-=======
->>>>>>> 610f53f6
 // Parameters in micrometers
 Include "../runControl";
 
 halfPitch = pitch/2;
 
 // Finite element sizes for different regions
-<<<<<<< HEAD
 gridElm = holeRadius/2;
-holeElm = gridThickness;
+holeElm = gridThickness/2;
 padElm = holeElm;
 diElm = thicknessSiO2/2;
 cathElm = halfPitch/2.;
-=======
-holeElm = gridThickness/2;
-gridElm = holeRadius/10;
-padElm = padLength/10;
-farElm = cathodeHeight/10;
->>>>>>> 610f53f6
 
 // Derived Z-coordinates for different layers
 //     Center of grid: z = 0
@@ -46,42 +36,24 @@
 
 // Points - top of the grid
 Point(1) = {0, 0, gridTop, holeElm};
-<<<<<<< HEAD
 Point(2) = {0, holeRadius, gridTop, holeElm};
 Point(3) = {holeRadius, 0, gridTop, holeElm};
 
 Point(4) = {xMax, yMax, gridTop, holeElm};
 Point(5) = {xMax - holeRadius, halfPitch, gridTop, holeElm};
 Point(6) = {xMax, yMax - holeRadius, gridTop, holeElm};
-=======
-Point(2) = {0, holeRadius, gridTop, gridElm};
-Point(3) = {holeRadius, 0, gridTop, gridElm};
-
-Point(4) = {xMax, yMax, gridTop, holeElm};
-Point(5) = {xMax - holeRadius, halfPitch, gridTop, gridElm};
-Point(6) = {xMax, yMax - holeRadius, gridTop, gridElm};
->>>>>>> 610f53f6
 
 Point(7) = {0, yMax, gridTop, gridElm};
 Point(8) = {xMax, 0, gridTop, gridElm};
 
 // Points - bottom of the grid
 Point(9) = {0, 0, gridBottom, holeElm};
-<<<<<<< HEAD
 Point(10) = {0, holeRadius, gridBottom, holeElm};
 Point(11) = {holeRadius, 0, gridBottom, holeElm};
 
 Point(12) = {xMax, yMax, gridBottom, holeElm};
 Point(13) = {xMax - holeRadius, halfPitch, gridBottom, holeElm};
 Point(14) = {xMax, yMax - holeRadius, gridBottom, holeElm};
-=======
-Point(10) = {0, holeRadius, gridBottom, gridElm};
-Point(11) = {holeRadius, 0, gridBottom, gridElm};
-
-Point(12) = {xMax, yMax, gridBottom, holeElm};
-Point(13) = {xMax - holeRadius, halfPitch, gridBottom, gridElm};
-Point(14) = {xMax, yMax - holeRadius, gridBottom, gridElm};
->>>>>>> 610f53f6
 
 Point(15) = {0, yMax, gridBottom, gridElm};
 Point(16) = {xMax, 0, gridBottom, gridElm};
@@ -122,15 +94,9 @@
 
 // Surface - Sides of holes in grid
 Curve Loop(23) = {1, 15, -7, -14};
-<<<<<<< HEAD
 Surface(23) = {23};
 Curve Loop(24) = {4, 17, -10, -18};
 Surface(24) = {24};
-=======
-Plane Surface(23) = {23};
-Curve Loop(24) = {4, 17, -10, -18};
-Plane Surface(24) = {24};
->>>>>>> 610f53f6
 
 // Surface - Sides of grid
 Curve Loop(25) = {2, 20, -8, -15};
@@ -189,13 +155,8 @@
 // ***** Dielectric *****
 
 // Points - Dielectric Bottom
-<<<<<<< HEAD
 Point(109) = {xMax, 0, padBase, diElm};
 Point(110) = {0, yMax, padBase, diElm};
-=======
-Point(109) = {xMax, 0, padBase, padElm};
-Point(110) = {0, yMax, padBase, padElm};
->>>>>>> 610f53f6
 
 // Lines - Dielectric Bottom
 Line(109) = {102, 109};
@@ -212,13 +173,8 @@
 Point(116) = {xMax - padLength, yMax, topSiO2, padElm};
 Point(117) = {xMax - halfPad, yMax - padMath, topSiO2, padElm};
 Point(118) = {xMax, yMax - padMath, topSiO2, padElm};
-<<<<<<< HEAD
 Point(119) = {xMax, 0, topSiO2, diElm};
 Point(120) = {0, yMax, topSiO2, diElm};
-=======
-Point(119) = {xMax, 0, topSiO2, padElm};
-Point(120) = {0, yMax, topSiO2, padElm};
->>>>>>> 610f53f6
 
 // Lines - Dielectric Top
 Line(113) = {112, 119};
@@ -279,17 +235,10 @@
 //**********************************************************************
 
 // Points - Cathode Plane
-<<<<<<< HEAD
 Point(301) = {0, 0, cathodeDistance, cathElm};
 Point(302) = {xMax, 0, cathodeDistance, cathElm};
 Point(303) = {xMax, halfPitch, cathodeDistance, cathElm};
 Point(304) = {0, halfPitch, cathodeDistance, cathElm};
-=======
-Point(301) = {0, 0, cathodeDistance, farElm};
-Point(302) = {xMax, 0, cathodeDistance, farElm};
-Point(303) = {xMax, halfPitch, cathodeDistance, farElm};
-Point(304) = {0, halfPitch, cathodeDistance, farElm};
->>>>>>> 610f53f6
 
 // Lines - Cathode Plane
 Line(301) = {301, 302};
