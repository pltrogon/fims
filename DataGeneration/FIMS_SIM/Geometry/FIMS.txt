<<<<<<< HEAD
// Parameters in micrometers
Include "../runControl";

//finite element sizes
holeElm = holeRadius/10;
gridElm = pitch/20;
padElm = padLength*2;
farElm = cathodeHeight;


//**********************************************************************
//Grid structure
//**********************************************************************

//Points for the top of the grid
Point(1) = {0, 0, gridThickness/2, holeElm};
Point(2) = {0, holeRadius, gridThickness/2, gridElm};
Point(3) = {holeRadius, 0, gridThickness/2, gridElm};
Point(4) = {0, -holeRadius, gridThickness/2, gridElm};
Point(5) = {-holeRadius, 0, gridThickness/2, gridElm};

Point(6) = {(3^.5)*pitch - holeRadius, pitch, gridThickness/2, gridElm};
Point(7) = {(3^.5)*pitch, pitch, gridThickness/2, holeElm};
Point(8) = {(3^.5)*pitch, pitch - holeRadius, gridThickness/2, gridElm};

Point(9) = {(3^.5)*pitch, holeRadius - pitch, gridThickness/2, gridElm};
Point(10) = {(3^.5)*pitch, -pitch, gridThickness/2, holeElm};
Point(11) = {(3^.5)*pitch - holeRadius, -pitch, gridThickness/2, gridElm};

Point(12) = {-(3^.5)*pitch + holeRadius, -pitch, gridThickness/2, gridElm};
Point(13) = {-(3^.5)*pitch, -pitch, gridThickness/2, holeElm};
Point(14) = {-(3^.5)*pitch, holeRadius - pitch, gridThickness/2, gridElm};

Point(15) = {-(3^.5)*pitch, pitch - holeRadius, gridThickness/2, gridElm};
Point(16) = {-(3^.5)*pitch, pitch, gridThickness/2, holeElm};
Point(17) = {-(3^.5)*pitch + holeRadius, pitch, gridThickness/2, gridElm};

// Top boundaries
Circle(1) = {2, 1, 3};
Circle(2) = {3, 1, 4};
Circle(3) = {4, 1, 5};
Circle(4) = {5, 1, 2};

Line(5) = {17, 6};
Circle(6) = {6, 7, 8};
Line(7) = {8, 9};
Circle(8) = {9, 10, 11};
Line(9) = {11, 12};
Circle(10) = {12, 13, 14};
Line(11) = {14, 15};
Circle(12) = {15, 16, 17};

//Points for the bottom of the grid
Point(21) = {0, 0, -gridThickness/2, holeElm};
Point(22) = {0, holeRadius, -gridThickness/2, gridElm};
Point(23) = {holeRadius, 0, -gridThickness/2, gridElm};
Point(24) = {0, -holeRadius, -gridThickness/2, gridElm};
Point(25) = {-holeRadius, 0, -gridThickness/2, gridElm};

Point(26) = {(3^.5)*pitch - holeRadius, pitch, -gridThickness/2, gridElm};
Point(27) = {(3^.5)*pitch, pitch, -gridThickness/2, holeElm};
Point(28) = {(3^.5)*pitch, pitch - holeRadius, -gridThickness/2, gridElm};

Point(29) = {(3^.5)*pitch, holeRadius - pitch, -gridThickness/2, gridElm};
Point(30) = {(3^.5)*pitch, -pitch, -gridThickness/2, holeElm};
Point(31) = {(3^.5)*pitch - holeRadius, -pitch, -gridThickness/2, gridElm};

Point(32) = {-(3^.5)*pitch + holeRadius, -pitch, -gridThickness/2, gridElm};
Point(33) = {-(3^.5)*pitch, -pitch, -gridThickness/2, holeElm};
Point(34) = {-(3^.5)*pitch, holeRadius - pitch, -gridThickness/2, gridElm};

Point(35) = {-(3^.5)*pitch, pitch - holeRadius, -gridThickness/2, gridElm};
Point(36) = {-(3^.5)*pitch, pitch, -gridThickness/2, holeElm};
Point(37) = {-(3^.5)*pitch + holeRadius, pitch, -gridThickness/2, gridElm};

//Bottom boundaries
Circle(13) = {22, 21, 23};
Circle(14) = {23, 21, 24};
Circle(15) = {24, 21, 25};
Circle(16) = {25, 21, 22};

Line(17) = {37, 26};
Circle(18) = {26, 27, 28};
Line(19) = {28, 29};
Circle(20) = {29, 30, 31};
Line(21) = {31, 32};
Circle(22) = {32, 33, 34};
Line(23) = {34, 35};
Circle(24) = {35, 36, 37};

//Lines connecting the top of the grid to the bottom
Line(25) = {22, 2};
Line(26) = {23, 3};
Line(27) = {24, 4};
Line(28) = {25, 5};

Line(29) = {26, 6};
Line(30) = {28, 8};
Line(31) = {29, 9};
Line(32) = {31, 11};
Line(33) = {32, 12};
Line(34) = {34, 14};
Line(35) = {35, 15};
Line(36) = {37, 17};


//Curve loops for the grid
Curve Loop(1) = {1, 2, 3, 4};
Curve Loop(2) = {5, 6, 7, 8, 9, 10, 11, 12};

Curve Loop(3) = {1, -26, -13, 25};
Curve Loop(4) = {2, -27, -14, 26};
Curve Loop(5) = {3, -28, -15, 27};
Curve Loop(6) = {4, -25, -16, 28};

Curve Loop(7) = {5, -29, -17, 36};
Curve Loop(8) = {6, -30, -18, 29};
Curve Loop(9) = {7, -31, -19, 30};
Curve Loop(10) = {8, -32, -20, 31};
Curve Loop(11) = {9, -33, -21, 32};
Curve Loop(12) = {10, -34, -22, 33};
Curve Loop(13) = {11, -35, -23, 34};
Curve Loop(14) = {12, -36, -24, 35};

Curve Loop(15) = {13, 14, 15, 16};
Curve Loop(16) = {17, 18, 19, 20, 21, 22, 23, 24};

//Surfaces on the grid
Plane Surface(1) = {2, 1};
Surface(2) = {3};
Surface(3) = {4};
Surface(4) = {5};
Surface(5) = {6};

Plane Surface(6) = {7};
Surface(7) = {8};
Plane Surface(8) = {9};
Surface(9) = {10};
Plane Surface(10) = {11};
Surface(11) = {12};
Plane Surface(12) = {13};
Surface(13) = {14};

Plane Surface(14) = {16, 15};

//Volume for the grid
Surface Loop(2) = {2, 3, 4, 5, 1, 6, 7, 8, 9, 10, 11, 12, 13, 14};
Volume(2) = {2};


//**********************************************************************
// Readout Plane
//**********************************************************************

//Points for the base of the plane
//center
Point(101) = {padLength/2, padLength*(3^.5)/2, -gridThickness/2 - gridStandoff, padElm};
Point(102) = {padLength, 0, -gridThickness/2 - gridStandoff, padElm};
Point(103) = {padLength/2, -padLength*(3^.5)/2, -gridThickness/2 - gridStandoff, padElm};
Point(105) = {-padLength, 0, -gridThickness/2 - gridStandoff, padElm};
Point(104) = {-padLength/2, -padLength*(3^.5)/2, -gridThickness/2 - gridStandoff, padElm};
Point(106) = {-padLength/2, padLength*(3^.5)/2, -gridThickness/2 - gridStandoff, padElm};

//Top right
Point(107) = {(3^.5)*pitch - padLength, pitch, -gridThickness/2 - gridStandoff, padElm};
Point(108) = {(3^.5)*pitch, pitch, -gridThickness/2 - gridStandoff, padElm};
Point(109) = {(3^.5)*pitch, pitch - (3^.5)*padLength/2, -gridThickness/2 - gridStandoff, padElm};
Point(110) = {(3^.5)*pitch - padLength/2, pitch - (3^.5)*padLength/2, -gridThickness/2 - gridStandoff, padElm};

//Bottom right
Point(111) = {(3^.5)*pitch, (3^.5)*padLength/2 - pitch, -gridThickness/2 - gridStandoff, padElm};
Point(112) = {(3^.5)*pitch, -pitch, -gridThickness/2 - gridStandoff, padElm};
Point(113) = {(3^.5)*pitch - padLength, -pitch, -gridThickness/2 - gridStandoff, padElm};
Point(114) = {(3^.5)*pitch - padLength/2, (3^.5)*padLength/2 - pitch, -gridThickness/2 - gridStandoff, padElm};

//Bottom left
Point(115) = {-(3^.5)*pitch + padLength, -pitch, -gridThickness/2 - gridStandoff, padElm};
Point(116) = {-(3^.5)*pitch, -pitch, -gridThickness/2 - gridStandoff, padElm};
Point(117) = {-(3^.5)*pitch, (3^.5)*padLength/2 - pitch, -gridThickness/2 - gridStandoff, padElm};
Point(118) = {-(3^.5)*pitch + padLength/2, (3^.5)*padLength/2 - pitch, -gridThickness/2 - gridStandoff, padElm};

//Top left
Point(119) = {-(3^.5)*pitch, pitch - (3^.5)*padLength/2, -gridThickness/2 - gridStandoff, padElm};
Point(120) = {-(3^.5)*pitch, pitch, -gridThickness/2 - gridStandoff, padElm};
Point(121) = {-(3^.5)*pitch + padLength, pitch, -gridThickness/2 - gridStandoff, padElm};
Point(122) = {-(3^.5)*pitch + padLength/2, pitch - (3^.5)*padLength/2, -gridThickness/2 - gridStandoff, padElm};


//Lines connecting the points along the base
Line(101) = {101, 102};
Line(102) = {102, 103};
Line(103) = {103, 104};
Line(104) = {104, 105};
Line(105) = {105, 106};
Line(106) = {106, 101};

Line(107) = {107, 108};
Line(108) = {108, 109};
Line(109) = {109, 110};
Line(110) = {110, 107};
Line(111) = {109, 111};


Line(112) = {111, 112};
Line(113) = {112, 113};
Line(114) = {113, 114};
Line(115) = {114, 111};
Line(116) = {113, 115};

Line(117) = {115, 116};
Line(118) = {116, 117};
Line(119) = {117, 118};
Line(120) = {118, 115};
Line(121) = {117, 119};

Line(122) = {119, 120};
Line(123) = {120, 121};
Line(124) = {121, 122};
Line(125) = {122, 119};
Line(126) = {121, 107};

//Points for the SiO2 layer
//Center
Point(131) = {padLength/2, padLength*(3^.5)/2, thicknessSiO2 -  gridThickness/2 - gridStandoff, padElm};
Point(132) = {padLength, 0, thicknessSiO2 -  gridThickness/2 - gridStandoff, padElm};
Point(133) = {padLength/2, -padLength*(3^.5)/2, thicknessSiO2 -  gridThickness/2 - gridStandoff, padElm};

Point(134) = {-padLength/2, -padLength*(3^.5)/2, thicknessSiO2 -  gridThickness/2 - gridStandoff, padElm};
Point(135) = {-padLength, 0, thicknessSiO2 -  gridThickness/2 - gridStandoff, padElm};
Point(136) = {-padLength/2, padLength*(3^.5)/2, thicknessSiO2 -  gridThickness/2 - gridStandoff, padElm};

//Top right
Point(137) = {(3^.5)*pitch - padLength, pitch, thicknessSiO2 -  gridThickness/2 - gridStandoff, padElm};
Point(138) = {(3^.5)*pitch - padLength/2, pitch - (3^.5)*padLength/2, thicknessSiO2 -  gridThickness/2 - gridStandoff, padElm};
Point(139) = {(3^.5)*pitch, pitch - (3^.5)*padLength/2, thicknessSiO2 -  gridThickness/2 - gridStandoff, padElm};

//Bottom right
Point(140) = {(3^.5)*pitch, (3^.5)*padLength/2 - pitch, thicknessSiO2 -  gridThickness/2 - gridStandoff, padElm};
Point(141) = {(3^.5)*pitch - padLength/2, (3^.5)*padLength/2 - pitch, thicknessSiO2 -  gridThickness/2 - gridStandoff, padElm};
Point(142) = {(3^.5)*pitch - padLength, -pitch, thicknessSiO2 -  gridThickness/2 - gridStandoff, padElm};

//Bottom left
Point(143) = {-(3^.5)*pitch + padLength, -pitch, thicknessSiO2 -  gridThickness/2 - gridStandoff, padElm};
Point(144) = {-(3^.5)*pitch + padLength/2, (3^.5)*padLength/2 - pitch, thicknessSiO2 -  gridThickness/2 - gridStandoff, padElm};
Point(145) = {-(3^.5)*pitch, (3^.5)*padLength/2 - pitch, thicknessSiO2 -  gridThickness/2 - gridStandoff, padElm};

//Top left
Point(146) = {-(3^.5)*pitch, pitch - (3^.5)*padLength/2, thicknessSiO2 -  gridThickness/2 - gridStandoff, padElm};
Point(147) = {-(3^.5)*pitch + padLength/2, pitch - (3^.5)*padLength/2, thicknessSiO2 -  gridThickness/2 - gridStandoff, padElm};
Point(148) = {-(3^.5)*pitch + padLength, pitch, thicknessSiO2 -  gridThickness/2 - gridStandoff, padElm};



//Lines connecting SiO2 layer
Line(131) = {131, 132};
Line(132) = {132, 133};
Line(133) = {133, 134};
Line(134) = {134, 135};
Line(135) = {135, 136};
Line(136) = {136, 131};

Line(137) = {137, 138};
Line(138) = {138, 139};
Line(139) = {139, 140};
Line(140) = {140, 141};
Line(141) = {141, 142};
Line(142) = {142, 143};
Line(143) = {143, 144};
Line(144) = {144, 145};
Line(145) = {145, 146};
Line(146) = {146, 147};
Line(147) = {147, 148};
Line(148) = {148, 137};

//Lines connecting the SiO2 layer to the base
Line(149) = {101, 131};
Line(150) = {102, 132};
Line(151) = {103, 133};
Line(152) = {104, 134};
Line(153) = {105, 135};
Line(154) = {106, 136};

Line(155) = {107, 137};
Line(156) = {110, 138};
Line(157) = {109, 139};

Line(158) = {111, 140};
Line(159) = {114, 141};
Line(160) = {113, 142};

Line(161) = {115, 143};
Line(162) = {118, 144};
Line(163) = {117, 145};

Line(164) = {119, 146};
Line(165) = {122, 147};
Line(166) = {121, 148};

//Curve loops for the readout plane
Curve Loop(101) = {126, -110, -109, 111, -115, -114, 116, -120, -119, 121, -125, -124};
Curve Loop(102) = {101, 102, 103, 104, 105, 106};

Curve Loop(103) = {107, 108, 109, 110};
Curve Loop(104) = {112, 113, 114, 115};
Curve Loop(105) = {117, 118, 119, 120};
Curve Loop(106) = {122, 123, 124, 125};

Curve Loop(107) = {137, 138, 139, 140, 141, 142, 143, 144, 145, 146, 147, 148};
Curve Loop(108) = {131, 132, 133, 134, 135, 136};

//TANNER - Plane surface for top of SiO2
Plane Surface(301) = {107, 108};

Curve Loop(109) = {148, -155, -126, 166};
Curve Loop(110) = {137, -156, 110, 155};
Curve Loop(111) = {138, -157, 109, 156};
Curve Loop(112) = {139, -158, -111, 157};
Curve Loop(113) = {140, -159, 115, 158};
Curve Loop(114) = {141, -160, 114, 159};
Curve Loop(115) = {142, -161, -116, 160};
Curve Loop(116) = {143, -162, 120, 161};
Curve Loop(117) = {144, -163, 119, 162};
Curve Loop(118) = {145, -164, -121, 163};
Curve Loop(119) = {146, -165, 125, 164};
Curve Loop(120) = {147, -166, 124, 165};

Curve Loop(121) = {131, -150, -101, 149};
Curve Loop(122) = {132, -151, -102, 150};
Curve Loop(123) = {133, -152, -103, 151};
Curve Loop(124) = {134, -153, -104, 152};
Curve Loop(125) = {135, -154, -105, 153};
Curve Loop(126) = {136, -149, -106, 154};

//Surfaces for the readout plane
Plane Surface(101) = {101, 102};
Plane Surface(102) = {102};
Plane Surface(103) = {103};
Plane Surface(104) = {104};
Plane Surface(105) = {105};
Plane Surface(106) = {106};
Plane Surface(107) = {107, 108};
Plane Surface(108) = {109};
Plane Surface(109) = {110};
Plane Surface(110) = {111};
Plane Surface(111) = {112};
Plane Surface(112) = {113};
Plane Surface(113) = {114};
Plane Surface(114) = {115};
Plane Surface(115) = {116};
Plane Surface(116) = {117};
Plane Surface(117) = {118};
Plane Surface(118) = {119};
Plane Surface(119) = {120};
Plane Surface(120) = {121};
Plane Surface(121) = {122};
Plane Surface(122) = {123};
Plane Surface(123) = {124};
Plane Surface(124) = {125};
Plane Surface(125) = {126};

//Volume for the readout Plane
Surface Loop(3) = {120, 121, 122, 123, 124, 125, 101, 108, 109, 110, 111, 112, 113, 114, 115, 116, 117, 118, 119, 107};
Volume(3) = {3};

//**********************************************************************
//Gas
//**********************************************************************

//Four corners of the cathode
Point(201) = {(3^.5)*pitch, pitch, gridThickness/2 + cathodeHeight, farElm};
Point(202) = {(3^.5)*pitch, -pitch, gridThickness/2 + cathodeHeight, farElm};
Point(203) = {-(3^.5)*pitch, -pitch, gridThickness/2 + cathodeHeight, farElm};
Point(204) = {-(3^.5)*pitch, pitch, gridThickness/2 + cathodeHeight, farElm};

//Lines connecting the corners of the cathode
Line(201) = {201, 202};
Line(202) = {202, 203};
Line(203) = {203, 204};
Line(204) = {204, 201};

//Lines along the corners
Line(205) = {108, 201};
Line(206) = {112, 202};
Line(207) = {116, 203};
Line(208) = {120, 204};

//Curve loops for the gas
Curve Loop(201) = {201, 202, 203, 204};

Curve Loop(202) = {201, -206, -112, 158, -139, -157, -108, 205};
Curve Loop(203) = {202, -207, -117, 161, -142, -160, -113, 206};
Curve Loop(204) = {203, -208, -122, 164, -145, -163, -118, 207};
Curve Loop(205) = {204, -205, -107, 155, -148, -166, -123, 208};

//Surfaces of the gas
Plane Surface(201) = {201};
Plane Surface(202) = {202, 9};
Plane Surface(203) = {203, 11};
Plane Surface(204) = {204, 13};
Plane Surface(205) = {205, 7};

//Volume for the gas
Surface Loop(1) = {1, 2, 3, 4, 5, 7, 9, 11, 13, 14, 102, 103, 104, 105, 106, 107, 109, 110, 112, 113, 115, 116, 118, 119, 120, 121, 122, 123, 124, 125, 201, 202, 203, 204, 205};
Volume(1) = {1};

//TANNER - This is for physical groups and surfaces
//Groups
Physical Volume("Gas") = {1};
Physical Volume("Grid") = {2};
Physical Volume("ReadoutPlane") = {3};

//Surfaces
Physical Surface("Cathode") = {201};
Physical Surface("GridTop") = {1}; // Example
Physical Surface("SurfaceSiO2") = {301};
Physical Surface("SurfacePad") = {102};

//+
Coherence;
=======
// Parameters in micrometers
Include "../runControl";
halfPitch = pitch/2;

//finite element sizes
holeElm = holeRadius/10;
gridElm = halfPitch/20;
padElm = padLength*2;
farElm = cathodeHeight;


//**********************************************************************
//Grid structure
//**********************************************************************

//Points for the top of the grid
Point(1) = {0, 0, gridThickness/2, holeElm};
Point(2) = {0, holeRadius, gridThickness/2, gridElm};
Point(3) = {holeRadius, 0, gridThickness/2, gridElm};
Point(4) = {0, -holeRadius, gridThickness/2, gridElm};
Point(5) = {-holeRadius, 0, gridThickness/2, gridElm};

Point(6) = {(3^.5)*halfPitch - holeRadius, halfPitch, gridThickness/2, gridElm};
Point(7) = {(3^.5)*halfPitch, halfPitch, gridThickness/2, holeElm};
Point(8) = {(3^.5)*halfPitch, halfPitch - holeRadius, gridThickness/2, gridElm};

Point(9) = {(3^.5)*halfPitch, holeRadius - halfPitch, gridThickness/2, gridElm};
Point(10) = {(3^.5)*halfPitch, -halfPitch, gridThickness/2, holeElm};
Point(11) = {(3^.5)*halfPitch - holeRadius, -halfPitch, gridThickness/2, gridElm};

Point(12) = {-(3^.5)*halfPitch + holeRadius, -halfPitch, gridThickness/2, gridElm};
Point(13) = {-(3^.5)*halfPitch, -halfPitch, gridThickness/2, holeElm};
Point(14) = {-(3^.5)*halfPitch, holeRadius - halfPitch, gridThickness/2, gridElm};

Point(15) = {-(3^.5)*halfPitch, halfPitch - holeRadius, gridThickness/2, gridElm};
Point(16) = {-(3^.5)*halfPitch, halfPitch, gridThickness/2, holeElm};
Point(17) = {-(3^.5)*halfPitch + holeRadius, halfPitch, gridThickness/2, gridElm};

// Top boundaries
Circle(1) = {2, 1, 3};
Circle(2) = {3, 1, 4};
Circle(3) = {4, 1, 5};
Circle(4) = {5, 1, 2};

Line(5) = {17, 6};
Circle(6) = {6, 7, 8};
Line(7) = {8, 9};
Circle(8) = {9, 10, 11};
Line(9) = {11, 12};
Circle(10) = {12, 13, 14};
Line(11) = {14, 15};
Circle(12) = {15, 16, 17};

//Points for the bottom of the grid
Point(21) = {0, 0, -gridThickness/2, holeElm};
Point(22) = {0, holeRadius, -gridThickness/2, gridElm};
Point(23) = {holeRadius, 0, -gridThickness/2, gridElm};
Point(24) = {0, -holeRadius, -gridThickness/2, gridElm};
Point(25) = {-holeRadius, 0, -gridThickness/2, gridElm};

Point(26) = {(3^.5)*halfPitch - holeRadius, halfPitch, -gridThickness/2, gridElm};
Point(27) = {(3^.5)*halfPitch, halfPitch, -gridThickness/2, holeElm};
Point(28) = {(3^.5)*halfPitch, halfPitch - holeRadius, -gridThickness/2, gridElm};

Point(29) = {(3^.5)*halfPitch, holeRadius - halfPitch, -gridThickness/2, gridElm};
Point(30) = {(3^.5)*halfPitch, -halfPitch, -gridThickness/2, holeElm};
Point(31) = {(3^.5)*halfPitch - holeRadius, -halfPitch, -gridThickness/2, gridElm};

Point(32) = {-(3^.5)*halfPitch + holeRadius, -halfPitch, -gridThickness/2, gridElm};
Point(33) = {-(3^.5)*halfPitch, -halfPitch, -gridThickness/2, holeElm};
Point(34) = {-(3^.5)*halfPitch, holeRadius - halfPitch, -gridThickness/2, gridElm};

Point(35) = {-(3^.5)*halfPitch, halfPitch - holeRadius, -gridThickness/2, gridElm};
Point(36) = {-(3^.5)*halfPitch, halfPitch, -gridThickness/2, holeElm};
Point(37) = {-(3^.5)*halfPitch + holeRadius, halfPitch, -gridThickness/2, gridElm};

//Bottom boundaries
Circle(13) = {22, 21, 23};
Circle(14) = {23, 21, 24};
Circle(15) = {24, 21, 25};
Circle(16) = {25, 21, 22};

Line(17) = {37, 26};
Circle(18) = {26, 27, 28};
Line(19) = {28, 29};
Circle(20) = {29, 30, 31};
Line(21) = {31, 32};
Circle(22) = {32, 33, 34};
Line(23) = {34, 35};
Circle(24) = {35, 36, 37};

//Lines connecting the top of the grid to the bottom
Line(25) = {22, 2};
Line(26) = {23, 3};
Line(27) = {24, 4};
Line(28) = {25, 5};

Line(29) = {26, 6};
Line(30) = {28, 8};
Line(31) = {29, 9};
Line(32) = {31, 11};
Line(33) = {32, 12};
Line(34) = {34, 14};
Line(35) = {35, 15};
Line(36) = {37, 17};


//Curve loops for the grid
Curve Loop(1) = {1, 2, 3, 4};
Curve Loop(2) = {5, 6, 7, 8, 9, 10, 11, 12};

Curve Loop(3) = {1, -26, -13, 25};
Curve Loop(4) = {2, -27, -14, 26};
Curve Loop(5) = {3, -28, -15, 27};
Curve Loop(6) = {4, -25, -16, 28};

Curve Loop(7) = {5, -29, -17, 36};
Curve Loop(8) = {6, -30, -18, 29};
Curve Loop(9) = {7, -31, -19, 30};
Curve Loop(10) = {8, -32, -20, 31};
Curve Loop(11) = {9, -33, -21, 32};
Curve Loop(12) = {10, -34, -22, 33};
Curve Loop(13) = {11, -35, -23, 34};
Curve Loop(14) = {12, -36, -24, 35};

Curve Loop(15) = {13, 14, 15, 16};
Curve Loop(16) = {17, 18, 19, 20, 21, 22, 23, 24};

//Surfaces on the grid
Plane Surface(1) = {2, 1};
Surface(2) = {3};
Surface(3) = {4};
Surface(4) = {5};
Surface(5) = {6};

Plane Surface(6) = {7};
Surface(7) = {8};
Plane Surface(8) = {9};
Surface(9) = {10};
Plane Surface(10) = {11};
Surface(11) = {12};
Plane Surface(12) = {13};
Surface(13) = {14};

Plane Surface(14) = {16, 15};

//Volume for the grid
Surface Loop(2) = {2, 3, 4, 5, 1, 6, 7, 8, 9, 10, 11, 12, 13, 14};
Volume(2) = {2};


//**********************************************************************
// Readout Plane
//**********************************************************************

//Points for the base of the plane
//center
Point(101) = {padLength/2, padLength*(3^.5)/2, -gridThickness/2 - gridStandoff, padElm};
Point(102) = {padLength, 0, -gridThickness/2 - gridStandoff, padElm};
Point(103) = {padLength/2, -padLength*(3^.5)/2, -gridThickness/2 - gridStandoff, padElm};
Point(105) = {-padLength, 0, -gridThickness/2 - gridStandoff, padElm};
Point(104) = {-padLength/2, -padLength*(3^.5)/2, -gridThickness/2 - gridStandoff, padElm};
Point(106) = {-padLength/2, padLength*(3^.5)/2, -gridThickness/2 - gridStandoff, padElm};

//Top right
Point(107) = {(3^.5)*halfPitch - padLength, halfPitch, -gridThickness/2 - gridStandoff, padElm};
Point(108) = {(3^.5)*halfPitch, halfPitch, -gridThickness/2 - gridStandoff, padElm};
Point(109) = {(3^.5)*halfPitch, halfPitch - (3^.5)*padLength/2, -gridThickness/2 - gridStandoff, padElm};
Point(110) = {(3^.5)*halfPitch - padLength/2, halfPitch - (3^.5)*padLength/2, -gridThickness/2 - gridStandoff, padElm};

//Bottom right
Point(111) = {(3^.5)*halfPitch, (3^.5)*padLength/2 - halfPitch, -gridThickness/2 - gridStandoff, padElm};
Point(112) = {(3^.5)*halfPitch, -halfPitch, -gridThickness/2 - gridStandoff, padElm};
Point(113) = {(3^.5)*halfPitch - padLength, -halfPitch, -gridThickness/2 - gridStandoff, padElm};
Point(114) = {(3^.5)*halfPitch - padLength/2, (3^.5)*padLength/2 - halfPitch, -gridThickness/2 - gridStandoff, padElm};

//Bottom left
Point(115) = {-(3^.5)*halfPitch + padLength, -halfPitch, -gridThickness/2 - gridStandoff, padElm};
Point(116) = {-(3^.5)*halfPitch, -halfPitch, -gridThickness/2 - gridStandoff, padElm};
Point(117) = {-(3^.5)*halfPitch, (3^.5)*padLength/2 - halfPitch, -gridThickness/2 - gridStandoff, padElm};
Point(118) = {-(3^.5)*halfPitch + padLength/2, (3^.5)*padLength/2 - halfPitch, -gridThickness/2 - gridStandoff, padElm};

//Top left
Point(119) = {-(3^.5)*halfPitch, halfPitch - (3^.5)*padLength/2, -gridThickness/2 - gridStandoff, padElm};
Point(120) = {-(3^.5)*halfPitch, halfPitch, -gridThickness/2 - gridStandoff, padElm};
Point(121) = {-(3^.5)*halfPitch + padLength, halfPitch, -gridThickness/2 - gridStandoff, padElm};
Point(122) = {-(3^.5)*halfPitch + padLength/2, halfPitch - (3^.5)*padLength/2, -gridThickness/2 - gridStandoff, padElm};


//Lines connecting the points along the base
Line(101) = {101, 102};
Line(102) = {102, 103};
Line(103) = {103, 104};
Line(104) = {104, 105};
Line(105) = {105, 106};
Line(106) = {106, 101};

Line(107) = {107, 108};
Line(108) = {108, 109};
Line(109) = {109, 110};
Line(110) = {110, 107};
Line(111) = {109, 111};


Line(112) = {111, 112};
Line(113) = {112, 113};
Line(114) = {113, 114};
Line(115) = {114, 111};
Line(116) = {113, 115};

Line(117) = {115, 116};
Line(118) = {116, 117};
Line(119) = {117, 118};
Line(120) = {118, 115};
Line(121) = {117, 119};

Line(122) = {119, 120};
Line(123) = {120, 121};
Line(124) = {121, 122};
Line(125) = {122, 119};
Line(126) = {121, 107};

//Points for the SiO2 layer
//Center
Point(131) = {padLength/2, padLength*(3^.5)/2, thicknessSiO2 -  gridThickness/2 - gridStandoff, padElm};
Point(132) = {padLength, 0, thicknessSiO2 -  gridThickness/2 - gridStandoff, padElm};
Point(133) = {padLength/2, -padLength*(3^.5)/2, thicknessSiO2 -  gridThickness/2 - gridStandoff, padElm};

Point(134) = {-padLength/2, -padLength*(3^.5)/2, thicknessSiO2 -  gridThickness/2 - gridStandoff, padElm};
Point(135) = {-padLength, 0, thicknessSiO2 -  gridThickness/2 - gridStandoff, padElm};
Point(136) = {-padLength/2, padLength*(3^.5)/2, thicknessSiO2 -  gridThickness/2 - gridStandoff, padElm};

//Top right
Point(137) = {(3^.5)*halfPitch - padLength, halfPitch, thicknessSiO2 -  gridThickness/2 - gridStandoff, padElm};
Point(138) = {(3^.5)*halfPitch - padLength/2, halfPitch - (3^.5)*padLength/2, thicknessSiO2 -  gridThickness/2 - gridStandoff, padElm};
Point(139) = {(3^.5)*halfPitch, halfPitch - (3^.5)*padLength/2, thicknessSiO2 -  gridThickness/2 - gridStandoff, padElm};

//Bottom right
Point(140) = {(3^.5)*halfPitch, (3^.5)*padLength/2 - halfPitch, thicknessSiO2 -  gridThickness/2 - gridStandoff, padElm};
Point(141) = {(3^.5)*halfPitch - padLength/2, (3^.5)*padLength/2 - halfPitch, thicknessSiO2 -  gridThickness/2 - gridStandoff, padElm};
Point(142) = {(3^.5)*halfPitch - padLength, -halfPitch, thicknessSiO2 -  gridThickness/2 - gridStandoff, padElm};

//Bottom left
Point(143) = {-(3^.5)*halfPitch + padLength, -halfPitch, thicknessSiO2 -  gridThickness/2 - gridStandoff, padElm};
Point(144) = {-(3^.5)*halfPitch + padLength/2, (3^.5)*padLength/2 - halfPitch, thicknessSiO2 -  gridThickness/2 - gridStandoff, padElm};
Point(145) = {-(3^.5)*halfPitch, (3^.5)*padLength/2 - halfPitch, thicknessSiO2 -  gridThickness/2 - gridStandoff, padElm};

//Top left
Point(146) = {-(3^.5)*halfPitch, halfPitch - (3^.5)*padLength/2, thicknessSiO2 -  gridThickness/2 - gridStandoff, padElm};
Point(147) = {-(3^.5)*halfPitch + padLength/2, halfPitch - (3^.5)*padLength/2, thicknessSiO2 -  gridThickness/2 - gridStandoff, padElm};
Point(148) = {-(3^.5)*halfPitch + padLength, halfPitch, thicknessSiO2 -  gridThickness/2 - gridStandoff, padElm};



//Lines connecting SiO2 layer
Line(131) = {131, 132};
Line(132) = {132, 133};
Line(133) = {133, 134};
Line(134) = {134, 135};
Line(135) = {135, 136};
Line(136) = {136, 131};

Line(137) = {137, 138};
Line(138) = {138, 139};
Line(139) = {139, 140};
Line(140) = {140, 141};
Line(141) = {141, 142};
Line(142) = {142, 143};
Line(143) = {143, 144};
Line(144) = {144, 145};
Line(145) = {145, 146};
Line(146) = {146, 147};
Line(147) = {147, 148};
Line(148) = {148, 137};

//Lines connecting the SiO2 layer to the base
Line(149) = {101, 131};
Line(150) = {102, 132};
Line(151) = {103, 133};
Line(152) = {104, 134};
Line(153) = {105, 135};
Line(154) = {106, 136};

Line(155) = {107, 137};
Line(156) = {110, 138};
Line(157) = {109, 139};

Line(158) = {111, 140};
Line(159) = {114, 141};
Line(160) = {113, 142};

Line(161) = {115, 143};
Line(162) = {118, 144};
Line(163) = {117, 145};

Line(164) = {119, 146};
Line(165) = {122, 147};
Line(166) = {121, 148};

//Curve loops for the readout plane
Curve Loop(101) = {126, -110, -109, 111, -115, -114, 116, -120, -119, 121, -125, -124};
Curve Loop(102) = {101, 102, 103, 104, 105, 106};

Curve Loop(103) = {107, 108, 109, 110};
Curve Loop(104) = {112, 113, 114, 115};
Curve Loop(105) = {117, 118, 119, 120};
Curve Loop(106) = {122, 123, 124, 125};

Curve Loop(107) = {137, 138, 139, 140, 141, 142, 143, 144, 145, 146, 147, 148};
Curve Loop(108) = {131, 132, 133, 134, 135, 136};

Curve Loop(109) = {148, -155, -126, 166};
Curve Loop(110) = {137, -156, 110, 155};
Curve Loop(111) = {138, -157, 109, 156};
Curve Loop(112) = {139, -158, -111, 157};
Curve Loop(113) = {140, -159, 115, 158};
Curve Loop(114) = {141, -160, 114, 159};
Curve Loop(115) = {142, -161, -116, 160};
Curve Loop(116) = {143, -162, 120, 161};
Curve Loop(117) = {144, -163, 119, 162};
Curve Loop(118) = {145, -164, -121, 163};
Curve Loop(119) = {146, -165, 125, 164};
Curve Loop(120) = {147, -166, 124, 165};

Curve Loop(121) = {131, -150, -101, 149};
Curve Loop(122) = {132, -151, -102, 150};
Curve Loop(123) = {133, -152, -103, 151};
Curve Loop(124) = {134, -153, -104, 152};
Curve Loop(125) = {135, -154, -105, 153};
Curve Loop(126) = {136, -149, -106, 154};

//Surfaces for the readout plane
Plane Surface(101) = {101, 102};
Plane Surface(102) = {102};
Plane Surface(103) = {103};
Plane Surface(104) = {104};
Plane Surface(105) = {105};
Plane Surface(106) = {106};
Plane Surface(107) = {107, 108};
Plane Surface(108) = {109};
Plane Surface(109) = {110};
Plane Surface(110) = {111};
Plane Surface(111) = {112};
Plane Surface(112) = {113};
Plane Surface(113) = {114};
Plane Surface(114) = {115};
Plane Surface(115) = {116};
Plane Surface(116) = {117};
Plane Surface(117) = {118};
Plane Surface(118) = {119};
Plane Surface(119) = {120};
Plane Surface(120) = {121};
Plane Surface(121) = {122};
Plane Surface(122) = {123};
Plane Surface(123) = {124};
Plane Surface(124) = {125};
Plane Surface(125) = {126};

//Volume for the readout Plane
Surface Loop(3) = {120, 121, 122, 123, 124, 125, 101, 108, 109, 110, 111, 112, 113, 114, 115, 116, 117, 118, 119, 107};
Volume(3) = {3};

//**********************************************************************
//Gas
//**********************************************************************

//Four corners of the cathode
Point(201) = {(3^.5)*halfPitch, halfPitch, gridThickness/2 + cathodeHeight, farElm};
Point(202) = {(3^.5)*halfPitch, -halfPitch, gridThickness/2 + cathodeHeight, farElm};
Point(203) = {-(3^.5)*halfPitch, -halfPitch, gridThickness/2 + cathodeHeight, farElm};
Point(204) = {-(3^.5)*halfPitch, halfPitch, gridThickness/2 + cathodeHeight, farElm};

//Lines connecting the corners of the cathode
Line(201) = {201, 202};
Line(202) = {202, 203};
Line(203) = {203, 204};
Line(204) = {204, 201};

//Lines along the corners
Line(205) = {108, 201};
Line(206) = {112, 202};
Line(207) = {116, 203};
Line(208) = {120, 204};

//Curve loops for the gas
Curve Loop(201) = {201, 202, 203, 204};

Curve Loop(202) = {201, -206, -112, 158, -139, -157, -108, 205};
Curve Loop(203) = {202, -207, -117, 161, -142, -160, -113, 206};
Curve Loop(204) = {203, -208, -122, 164, -145, -163, -118, 207};
Curve Loop(205) = {204, -205, -107, 155, -148, -166, -123, 208};

//Surfaces of the gas
Plane Surface(201) = {201};
Plane Surface(202) = {202, 9};
Plane Surface(203) = {203, 11};
Plane Surface(204) = {204, 13};
Plane Surface(205) = {205, 7};

//Volume for the gas
Surface Loop(1) = {1, 2, 3, 4, 5, 7, 9, 11, 13, 14, 102, 103, 104, 105, 106, 107, 109, 110, 112, 113, 115, 116, 118, 119, 120, 121, 122, 123, 124, 125, 201, 202, 203, 204, 205};
Volume(1) = {1};

//+
Coherence;
>>>>>>> fdaa53b8
<|MERGE_RESOLUTION|>--- conflicted
+++ resolved
@@ -1,827 +1,405 @@
-<<<<<<< HEAD
-// Parameters in micrometers
-Include "../runControl";
-
-//finite element sizes
-holeElm = holeRadius/10;
-gridElm = pitch/20;
-padElm = padLength*2;
-farElm = cathodeHeight;
-
-
-//**********************************************************************
-//Grid structure
-//**********************************************************************
-
-//Points for the top of the grid
-Point(1) = {0, 0, gridThickness/2, holeElm};
-Point(2) = {0, holeRadius, gridThickness/2, gridElm};
-Point(3) = {holeRadius, 0, gridThickness/2, gridElm};
-Point(4) = {0, -holeRadius, gridThickness/2, gridElm};
-Point(5) = {-holeRadius, 0, gridThickness/2, gridElm};
-
-Point(6) = {(3^.5)*pitch - holeRadius, pitch, gridThickness/2, gridElm};
-Point(7) = {(3^.5)*pitch, pitch, gridThickness/2, holeElm};
-Point(8) = {(3^.5)*pitch, pitch - holeRadius, gridThickness/2, gridElm};
-
-Point(9) = {(3^.5)*pitch, holeRadius - pitch, gridThickness/2, gridElm};
-Point(10) = {(3^.5)*pitch, -pitch, gridThickness/2, holeElm};
-Point(11) = {(3^.5)*pitch - holeRadius, -pitch, gridThickness/2, gridElm};
-
-Point(12) = {-(3^.5)*pitch + holeRadius, -pitch, gridThickness/2, gridElm};
-Point(13) = {-(3^.5)*pitch, -pitch, gridThickness/2, holeElm};
-Point(14) = {-(3^.5)*pitch, holeRadius - pitch, gridThickness/2, gridElm};
-
-Point(15) = {-(3^.5)*pitch, pitch - holeRadius, gridThickness/2, gridElm};
-Point(16) = {-(3^.5)*pitch, pitch, gridThickness/2, holeElm};
-Point(17) = {-(3^.5)*pitch + holeRadius, pitch, gridThickness/2, gridElm};
-
-// Top boundaries
-Circle(1) = {2, 1, 3};
-Circle(2) = {3, 1, 4};
-Circle(3) = {4, 1, 5};
-Circle(4) = {5, 1, 2};
-
-Line(5) = {17, 6};
-Circle(6) = {6, 7, 8};
-Line(7) = {8, 9};
-Circle(8) = {9, 10, 11};
-Line(9) = {11, 12};
-Circle(10) = {12, 13, 14};
-Line(11) = {14, 15};
-Circle(12) = {15, 16, 17};
-
-//Points for the bottom of the grid
-Point(21) = {0, 0, -gridThickness/2, holeElm};
-Point(22) = {0, holeRadius, -gridThickness/2, gridElm};
-Point(23) = {holeRadius, 0, -gridThickness/2, gridElm};
-Point(24) = {0, -holeRadius, -gridThickness/2, gridElm};
-Point(25) = {-holeRadius, 0, -gridThickness/2, gridElm};
-
-Point(26) = {(3^.5)*pitch - holeRadius, pitch, -gridThickness/2, gridElm};
-Point(27) = {(3^.5)*pitch, pitch, -gridThickness/2, holeElm};
-Point(28) = {(3^.5)*pitch, pitch - holeRadius, -gridThickness/2, gridElm};
-
-Point(29) = {(3^.5)*pitch, holeRadius - pitch, -gridThickness/2, gridElm};
-Point(30) = {(3^.5)*pitch, -pitch, -gridThickness/2, holeElm};
-Point(31) = {(3^.5)*pitch - holeRadius, -pitch, -gridThickness/2, gridElm};
-
-Point(32) = {-(3^.5)*pitch + holeRadius, -pitch, -gridThickness/2, gridElm};
-Point(33) = {-(3^.5)*pitch, -pitch, -gridThickness/2, holeElm};
-Point(34) = {-(3^.5)*pitch, holeRadius - pitch, -gridThickness/2, gridElm};
-
-Point(35) = {-(3^.5)*pitch, pitch - holeRadius, -gridThickness/2, gridElm};
-Point(36) = {-(3^.5)*pitch, pitch, -gridThickness/2, holeElm};
-Point(37) = {-(3^.5)*pitch + holeRadius, pitch, -gridThickness/2, gridElm};
-
-//Bottom boundaries
-Circle(13) = {22, 21, 23};
-Circle(14) = {23, 21, 24};
-Circle(15) = {24, 21, 25};
-Circle(16) = {25, 21, 22};
-
-Line(17) = {37, 26};
-Circle(18) = {26, 27, 28};
-Line(19) = {28, 29};
-Circle(20) = {29, 30, 31};
-Line(21) = {31, 32};
-Circle(22) = {32, 33, 34};
-Line(23) = {34, 35};
-Circle(24) = {35, 36, 37};
-
-//Lines connecting the top of the grid to the bottom
-Line(25) = {22, 2};
-Line(26) = {23, 3};
-Line(27) = {24, 4};
-Line(28) = {25, 5};
-
-Line(29) = {26, 6};
-Line(30) = {28, 8};
-Line(31) = {29, 9};
-Line(32) = {31, 11};
-Line(33) = {32, 12};
-Line(34) = {34, 14};
-Line(35) = {35, 15};
-Line(36) = {37, 17};
-
-
-//Curve loops for the grid
-Curve Loop(1) = {1, 2, 3, 4};
-Curve Loop(2) = {5, 6, 7, 8, 9, 10, 11, 12};
-
-Curve Loop(3) = {1, -26, -13, 25};
-Curve Loop(4) = {2, -27, -14, 26};
-Curve Loop(5) = {3, -28, -15, 27};
-Curve Loop(6) = {4, -25, -16, 28};
-
-Curve Loop(7) = {5, -29, -17, 36};
-Curve Loop(8) = {6, -30, -18, 29};
-Curve Loop(9) = {7, -31, -19, 30};
-Curve Loop(10) = {8, -32, -20, 31};
-Curve Loop(11) = {9, -33, -21, 32};
-Curve Loop(12) = {10, -34, -22, 33};
-Curve Loop(13) = {11, -35, -23, 34};
-Curve Loop(14) = {12, -36, -24, 35};
-
-Curve Loop(15) = {13, 14, 15, 16};
-Curve Loop(16) = {17, 18, 19, 20, 21, 22, 23, 24};
-
-//Surfaces on the grid
-Plane Surface(1) = {2, 1};
-Surface(2) = {3};
-Surface(3) = {4};
-Surface(4) = {5};
-Surface(5) = {6};
-
-Plane Surface(6) = {7};
-Surface(7) = {8};
-Plane Surface(8) = {9};
-Surface(9) = {10};
-Plane Surface(10) = {11};
-Surface(11) = {12};
-Plane Surface(12) = {13};
-Surface(13) = {14};
-
-Plane Surface(14) = {16, 15};
-
-//Volume for the grid
-Surface Loop(2) = {2, 3, 4, 5, 1, 6, 7, 8, 9, 10, 11, 12, 13, 14};
-Volume(2) = {2};
-
-
-//**********************************************************************
-// Readout Plane
-//**********************************************************************
-
-//Points for the base of the plane
-//center
-Point(101) = {padLength/2, padLength*(3^.5)/2, -gridThickness/2 - gridStandoff, padElm};
-Point(102) = {padLength, 0, -gridThickness/2 - gridStandoff, padElm};
-Point(103) = {padLength/2, -padLength*(3^.5)/2, -gridThickness/2 - gridStandoff, padElm};
-Point(105) = {-padLength, 0, -gridThickness/2 - gridStandoff, padElm};
-Point(104) = {-padLength/2, -padLength*(3^.5)/2, -gridThickness/2 - gridStandoff, padElm};
-Point(106) = {-padLength/2, padLength*(3^.5)/2, -gridThickness/2 - gridStandoff, padElm};
-
-//Top right
-Point(107) = {(3^.5)*pitch - padLength, pitch, -gridThickness/2 - gridStandoff, padElm};
-Point(108) = {(3^.5)*pitch, pitch, -gridThickness/2 - gridStandoff, padElm};
-Point(109) = {(3^.5)*pitch, pitch - (3^.5)*padLength/2, -gridThickness/2 - gridStandoff, padElm};
-Point(110) = {(3^.5)*pitch - padLength/2, pitch - (3^.5)*padLength/2, -gridThickness/2 - gridStandoff, padElm};
-
-//Bottom right
-Point(111) = {(3^.5)*pitch, (3^.5)*padLength/2 - pitch, -gridThickness/2 - gridStandoff, padElm};
-Point(112) = {(3^.5)*pitch, -pitch, -gridThickness/2 - gridStandoff, padElm};
-Point(113) = {(3^.5)*pitch - padLength, -pitch, -gridThickness/2 - gridStandoff, padElm};
-Point(114) = {(3^.5)*pitch - padLength/2, (3^.5)*padLength/2 - pitch, -gridThickness/2 - gridStandoff, padElm};
-
-//Bottom left
-Point(115) = {-(3^.5)*pitch + padLength, -pitch, -gridThickness/2 - gridStandoff, padElm};
-Point(116) = {-(3^.5)*pitch, -pitch, -gridThickness/2 - gridStandoff, padElm};
-Point(117) = {-(3^.5)*pitch, (3^.5)*padLength/2 - pitch, -gridThickness/2 - gridStandoff, padElm};
-Point(118) = {-(3^.5)*pitch + padLength/2, (3^.5)*padLength/2 - pitch, -gridThickness/2 - gridStandoff, padElm};
-
-//Top left
-Point(119) = {-(3^.5)*pitch, pitch - (3^.5)*padLength/2, -gridThickness/2 - gridStandoff, padElm};
-Point(120) = {-(3^.5)*pitch, pitch, -gridThickness/2 - gridStandoff, padElm};
-Point(121) = {-(3^.5)*pitch + padLength, pitch, -gridThickness/2 - gridStandoff, padElm};
-Point(122) = {-(3^.5)*pitch + padLength/2, pitch - (3^.5)*padLength/2, -gridThickness/2 - gridStandoff, padElm};
-
-
-//Lines connecting the points along the base
-Line(101) = {101, 102};
-Line(102) = {102, 103};
-Line(103) = {103, 104};
-Line(104) = {104, 105};
-Line(105) = {105, 106};
-Line(106) = {106, 101};
-
-Line(107) = {107, 108};
-Line(108) = {108, 109};
-Line(109) = {109, 110};
-Line(110) = {110, 107};
-Line(111) = {109, 111};
-
-
-Line(112) = {111, 112};
-Line(113) = {112, 113};
-Line(114) = {113, 114};
-Line(115) = {114, 111};
-Line(116) = {113, 115};
-
-Line(117) = {115, 116};
-Line(118) = {116, 117};
-Line(119) = {117, 118};
-Line(120) = {118, 115};
-Line(121) = {117, 119};
-
-Line(122) = {119, 120};
-Line(123) = {120, 121};
-Line(124) = {121, 122};
-Line(125) = {122, 119};
-Line(126) = {121, 107};
-
-//Points for the SiO2 layer
-//Center
-Point(131) = {padLength/2, padLength*(3^.5)/2, thicknessSiO2 -  gridThickness/2 - gridStandoff, padElm};
-Point(132) = {padLength, 0, thicknessSiO2 -  gridThickness/2 - gridStandoff, padElm};
-Point(133) = {padLength/2, -padLength*(3^.5)/2, thicknessSiO2 -  gridThickness/2 - gridStandoff, padElm};
-
-Point(134) = {-padLength/2, -padLength*(3^.5)/2, thicknessSiO2 -  gridThickness/2 - gridStandoff, padElm};
-Point(135) = {-padLength, 0, thicknessSiO2 -  gridThickness/2 - gridStandoff, padElm};
-Point(136) = {-padLength/2, padLength*(3^.5)/2, thicknessSiO2 -  gridThickness/2 - gridStandoff, padElm};
-
-//Top right
-Point(137) = {(3^.5)*pitch - padLength, pitch, thicknessSiO2 -  gridThickness/2 - gridStandoff, padElm};
-Point(138) = {(3^.5)*pitch - padLength/2, pitch - (3^.5)*padLength/2, thicknessSiO2 -  gridThickness/2 - gridStandoff, padElm};
-Point(139) = {(3^.5)*pitch, pitch - (3^.5)*padLength/2, thicknessSiO2 -  gridThickness/2 - gridStandoff, padElm};
-
-//Bottom right
-Point(140) = {(3^.5)*pitch, (3^.5)*padLength/2 - pitch, thicknessSiO2 -  gridThickness/2 - gridStandoff, padElm};
-Point(141) = {(3^.5)*pitch - padLength/2, (3^.5)*padLength/2 - pitch, thicknessSiO2 -  gridThickness/2 - gridStandoff, padElm};
-Point(142) = {(3^.5)*pitch - padLength, -pitch, thicknessSiO2 -  gridThickness/2 - gridStandoff, padElm};
-
-//Bottom left
-Point(143) = {-(3^.5)*pitch + padLength, -pitch, thicknessSiO2 -  gridThickness/2 - gridStandoff, padElm};
-Point(144) = {-(3^.5)*pitch + padLength/2, (3^.5)*padLength/2 - pitch, thicknessSiO2 -  gridThickness/2 - gridStandoff, padElm};
-Point(145) = {-(3^.5)*pitch, (3^.5)*padLength/2 - pitch, thicknessSiO2 -  gridThickness/2 - gridStandoff, padElm};
-
-//Top left
-Point(146) = {-(3^.5)*pitch, pitch - (3^.5)*padLength/2, thicknessSiO2 -  gridThickness/2 - gridStandoff, padElm};
-Point(147) = {-(3^.5)*pitch + padLength/2, pitch - (3^.5)*padLength/2, thicknessSiO2 -  gridThickness/2 - gridStandoff, padElm};
-Point(148) = {-(3^.5)*pitch + padLength, pitch, thicknessSiO2 -  gridThickness/2 - gridStandoff, padElm};
-
-
-
-//Lines connecting SiO2 layer
-Line(131) = {131, 132};
-Line(132) = {132, 133};
-Line(133) = {133, 134};
-Line(134) = {134, 135};
-Line(135) = {135, 136};
-Line(136) = {136, 131};
-
-Line(137) = {137, 138};
-Line(138) = {138, 139};
-Line(139) = {139, 140};
-Line(140) = {140, 141};
-Line(141) = {141, 142};
-Line(142) = {142, 143};
-Line(143) = {143, 144};
-Line(144) = {144, 145};
-Line(145) = {145, 146};
-Line(146) = {146, 147};
-Line(147) = {147, 148};
-Line(148) = {148, 137};
-
-//Lines connecting the SiO2 layer to the base
-Line(149) = {101, 131};
-Line(150) = {102, 132};
-Line(151) = {103, 133};
-Line(152) = {104, 134};
-Line(153) = {105, 135};
-Line(154) = {106, 136};
-
-Line(155) = {107, 137};
-Line(156) = {110, 138};
-Line(157) = {109, 139};
-
-Line(158) = {111, 140};
-Line(159) = {114, 141};
-Line(160) = {113, 142};
-
-Line(161) = {115, 143};
-Line(162) = {118, 144};
-Line(163) = {117, 145};
-
-Line(164) = {119, 146};
-Line(165) = {122, 147};
-Line(166) = {121, 148};
-
-//Curve loops for the readout plane
-Curve Loop(101) = {126, -110, -109, 111, -115, -114, 116, -120, -119, 121, -125, -124};
-Curve Loop(102) = {101, 102, 103, 104, 105, 106};
-
-Curve Loop(103) = {107, 108, 109, 110};
-Curve Loop(104) = {112, 113, 114, 115};
-Curve Loop(105) = {117, 118, 119, 120};
-Curve Loop(106) = {122, 123, 124, 125};
-
-Curve Loop(107) = {137, 138, 139, 140, 141, 142, 143, 144, 145, 146, 147, 148};
-Curve Loop(108) = {131, 132, 133, 134, 135, 136};
-
-//TANNER - Plane surface for top of SiO2
-Plane Surface(301) = {107, 108};
-
-Curve Loop(109) = {148, -155, -126, 166};
-Curve Loop(110) = {137, -156, 110, 155};
-Curve Loop(111) = {138, -157, 109, 156};
-Curve Loop(112) = {139, -158, -111, 157};
-Curve Loop(113) = {140, -159, 115, 158};
-Curve Loop(114) = {141, -160, 114, 159};
-Curve Loop(115) = {142, -161, -116, 160};
-Curve Loop(116) = {143, -162, 120, 161};
-Curve Loop(117) = {144, -163, 119, 162};
-Curve Loop(118) = {145, -164, -121, 163};
-Curve Loop(119) = {146, -165, 125, 164};
-Curve Loop(120) = {147, -166, 124, 165};
-
-Curve Loop(121) = {131, -150, -101, 149};
-Curve Loop(122) = {132, -151, -102, 150};
-Curve Loop(123) = {133, -152, -103, 151};
-Curve Loop(124) = {134, -153, -104, 152};
-Curve Loop(125) = {135, -154, -105, 153};
-Curve Loop(126) = {136, -149, -106, 154};
-
-//Surfaces for the readout plane
-Plane Surface(101) = {101, 102};
-Plane Surface(102) = {102};
-Plane Surface(103) = {103};
-Plane Surface(104) = {104};
-Plane Surface(105) = {105};
-Plane Surface(106) = {106};
-Plane Surface(107) = {107, 108};
-Plane Surface(108) = {109};
-Plane Surface(109) = {110};
-Plane Surface(110) = {111};
-Plane Surface(111) = {112};
-Plane Surface(112) = {113};
-Plane Surface(113) = {114};
-Plane Surface(114) = {115};
-Plane Surface(115) = {116};
-Plane Surface(116) = {117};
-Plane Surface(117) = {118};
-Plane Surface(118) = {119};
-Plane Surface(119) = {120};
-Plane Surface(120) = {121};
-Plane Surface(121) = {122};
-Plane Surface(122) = {123};
-Plane Surface(123) = {124};
-Plane Surface(124) = {125};
-Plane Surface(125) = {126};
-
-//Volume for the readout Plane
-Surface Loop(3) = {120, 121, 122, 123, 124, 125, 101, 108, 109, 110, 111, 112, 113, 114, 115, 116, 117, 118, 119, 107};
-Volume(3) = {3};
-
-//**********************************************************************
-//Gas
-//**********************************************************************
-
-//Four corners of the cathode
-Point(201) = {(3^.5)*pitch, pitch, gridThickness/2 + cathodeHeight, farElm};
-Point(202) = {(3^.5)*pitch, -pitch, gridThickness/2 + cathodeHeight, farElm};
-Point(203) = {-(3^.5)*pitch, -pitch, gridThickness/2 + cathodeHeight, farElm};
-Point(204) = {-(3^.5)*pitch, pitch, gridThickness/2 + cathodeHeight, farElm};
-
-//Lines connecting the corners of the cathode
-Line(201) = {201, 202};
-Line(202) = {202, 203};
-Line(203) = {203, 204};
-Line(204) = {204, 201};
-
-//Lines along the corners
-Line(205) = {108, 201};
-Line(206) = {112, 202};
-Line(207) = {116, 203};
-Line(208) = {120, 204};
-
-//Curve loops for the gas
-Curve Loop(201) = {201, 202, 203, 204};
-
-Curve Loop(202) = {201, -206, -112, 158, -139, -157, -108, 205};
-Curve Loop(203) = {202, -207, -117, 161, -142, -160, -113, 206};
-Curve Loop(204) = {203, -208, -122, 164, -145, -163, -118, 207};
-Curve Loop(205) = {204, -205, -107, 155, -148, -166, -123, 208};
-
-//Surfaces of the gas
-Plane Surface(201) = {201};
-Plane Surface(202) = {202, 9};
-Plane Surface(203) = {203, 11};
-Plane Surface(204) = {204, 13};
-Plane Surface(205) = {205, 7};
-
-//Volume for the gas
-Surface Loop(1) = {1, 2, 3, 4, 5, 7, 9, 11, 13, 14, 102, 103, 104, 105, 106, 107, 109, 110, 112, 113, 115, 116, 118, 119, 120, 121, 122, 123, 124, 125, 201, 202, 203, 204, 205};
-Volume(1) = {1};
-
-//TANNER - This is for physical groups and surfaces
-//Groups
-Physical Volume("Gas") = {1};
-Physical Volume("Grid") = {2};
-Physical Volume("ReadoutPlane") = {3};
-
-//Surfaces
-Physical Surface("Cathode") = {201};
-Physical Surface("GridTop") = {1}; // Example
-Physical Surface("SurfaceSiO2") = {301};
-Physical Surface("SurfacePad") = {102};
-
-//+
-Coherence;
-=======
-// Parameters in micrometers
-Include "../runControl";
-halfPitch = pitch/2;
-
-//finite element sizes
-holeElm = holeRadius/10;
-gridElm = halfPitch/20;
-padElm = padLength*2;
-farElm = cathodeHeight;
-
-
-//**********************************************************************
-//Grid structure
-//**********************************************************************
-
-//Points for the top of the grid
-Point(1) = {0, 0, gridThickness/2, holeElm};
-Point(2) = {0, holeRadius, gridThickness/2, gridElm};
-Point(3) = {holeRadius, 0, gridThickness/2, gridElm};
-Point(4) = {0, -holeRadius, gridThickness/2, gridElm};
-Point(5) = {-holeRadius, 0, gridThickness/2, gridElm};
-
-Point(6) = {(3^.5)*halfPitch - holeRadius, halfPitch, gridThickness/2, gridElm};
-Point(7) = {(3^.5)*halfPitch, halfPitch, gridThickness/2, holeElm};
-Point(8) = {(3^.5)*halfPitch, halfPitch - holeRadius, gridThickness/2, gridElm};
-
-Point(9) = {(3^.5)*halfPitch, holeRadius - halfPitch, gridThickness/2, gridElm};
-Point(10) = {(3^.5)*halfPitch, -halfPitch, gridThickness/2, holeElm};
-Point(11) = {(3^.5)*halfPitch - holeRadius, -halfPitch, gridThickness/2, gridElm};
-
-Point(12) = {-(3^.5)*halfPitch + holeRadius, -halfPitch, gridThickness/2, gridElm};
-Point(13) = {-(3^.5)*halfPitch, -halfPitch, gridThickness/2, holeElm};
-Point(14) = {-(3^.5)*halfPitch, holeRadius - halfPitch, gridThickness/2, gridElm};
-
-Point(15) = {-(3^.5)*halfPitch, halfPitch - holeRadius, gridThickness/2, gridElm};
-Point(16) = {-(3^.5)*halfPitch, halfPitch, gridThickness/2, holeElm};
-Point(17) = {-(3^.5)*halfPitch + holeRadius, halfPitch, gridThickness/2, gridElm};
-
-// Top boundaries
-Circle(1) = {2, 1, 3};
-Circle(2) = {3, 1, 4};
-Circle(3) = {4, 1, 5};
-Circle(4) = {5, 1, 2};
-
-Line(5) = {17, 6};
-Circle(6) = {6, 7, 8};
-Line(7) = {8, 9};
-Circle(8) = {9, 10, 11};
-Line(9) = {11, 12};
-Circle(10) = {12, 13, 14};
-Line(11) = {14, 15};
-Circle(12) = {15, 16, 17};
-
-//Points for the bottom of the grid
-Point(21) = {0, 0, -gridThickness/2, holeElm};
-Point(22) = {0, holeRadius, -gridThickness/2, gridElm};
-Point(23) = {holeRadius, 0, -gridThickness/2, gridElm};
-Point(24) = {0, -holeRadius, -gridThickness/2, gridElm};
-Point(25) = {-holeRadius, 0, -gridThickness/2, gridElm};
-
-Point(26) = {(3^.5)*halfPitch - holeRadius, halfPitch, -gridThickness/2, gridElm};
-Point(27) = {(3^.5)*halfPitch, halfPitch, -gridThickness/2, holeElm};
-Point(28) = {(3^.5)*halfPitch, halfPitch - holeRadius, -gridThickness/2, gridElm};
-
-Point(29) = {(3^.5)*halfPitch, holeRadius - halfPitch, -gridThickness/2, gridElm};
-Point(30) = {(3^.5)*halfPitch, -halfPitch, -gridThickness/2, holeElm};
-Point(31) = {(3^.5)*halfPitch - holeRadius, -halfPitch, -gridThickness/2, gridElm};
-
-Point(32) = {-(3^.5)*halfPitch + holeRadius, -halfPitch, -gridThickness/2, gridElm};
-Point(33) = {-(3^.5)*halfPitch, -halfPitch, -gridThickness/2, holeElm};
-Point(34) = {-(3^.5)*halfPitch, holeRadius - halfPitch, -gridThickness/2, gridElm};
-
-Point(35) = {-(3^.5)*halfPitch, halfPitch - holeRadius, -gridThickness/2, gridElm};
-Point(36) = {-(3^.5)*halfPitch, halfPitch, -gridThickness/2, holeElm};
-Point(37) = {-(3^.5)*halfPitch + holeRadius, halfPitch, -gridThickness/2, gridElm};
-
-//Bottom boundaries
-Circle(13) = {22, 21, 23};
-Circle(14) = {23, 21, 24};
-Circle(15) = {24, 21, 25};
-Circle(16) = {25, 21, 22};
-
-Line(17) = {37, 26};
-Circle(18) = {26, 27, 28};
-Line(19) = {28, 29};
-Circle(20) = {29, 30, 31};
-Line(21) = {31, 32};
-Circle(22) = {32, 33, 34};
-Line(23) = {34, 35};
-Circle(24) = {35, 36, 37};
-
-//Lines connecting the top of the grid to the bottom
-Line(25) = {22, 2};
-Line(26) = {23, 3};
-Line(27) = {24, 4};
-Line(28) = {25, 5};
-
-Line(29) = {26, 6};
-Line(30) = {28, 8};
-Line(31) = {29, 9};
-Line(32) = {31, 11};
-Line(33) = {32, 12};
-Line(34) = {34, 14};
-Line(35) = {35, 15};
-Line(36) = {37, 17};
-
-
-//Curve loops for the grid
-Curve Loop(1) = {1, 2, 3, 4};
-Curve Loop(2) = {5, 6, 7, 8, 9, 10, 11, 12};
-
-Curve Loop(3) = {1, -26, -13, 25};
-Curve Loop(4) = {2, -27, -14, 26};
-Curve Loop(5) = {3, -28, -15, 27};
-Curve Loop(6) = {4, -25, -16, 28};
-
-Curve Loop(7) = {5, -29, -17, 36};
-Curve Loop(8) = {6, -30, -18, 29};
-Curve Loop(9) = {7, -31, -19, 30};
-Curve Loop(10) = {8, -32, -20, 31};
-Curve Loop(11) = {9, -33, -21, 32};
-Curve Loop(12) = {10, -34, -22, 33};
-Curve Loop(13) = {11, -35, -23, 34};
-Curve Loop(14) = {12, -36, -24, 35};
-
-Curve Loop(15) = {13, 14, 15, 16};
-Curve Loop(16) = {17, 18, 19, 20, 21, 22, 23, 24};
-
-//Surfaces on the grid
-Plane Surface(1) = {2, 1};
-Surface(2) = {3};
-Surface(3) = {4};
-Surface(4) = {5};
-Surface(5) = {6};
-
-Plane Surface(6) = {7};
-Surface(7) = {8};
-Plane Surface(8) = {9};
-Surface(9) = {10};
-Plane Surface(10) = {11};
-Surface(11) = {12};
-Plane Surface(12) = {13};
-Surface(13) = {14};
-
-Plane Surface(14) = {16, 15};
-
-//Volume for the grid
-Surface Loop(2) = {2, 3, 4, 5, 1, 6, 7, 8, 9, 10, 11, 12, 13, 14};
-Volume(2) = {2};
-
-
-//**********************************************************************
-// Readout Plane
-//**********************************************************************
-
-//Points for the base of the plane
-//center
-Point(101) = {padLength/2, padLength*(3^.5)/2, -gridThickness/2 - gridStandoff, padElm};
-Point(102) = {padLength, 0, -gridThickness/2 - gridStandoff, padElm};
-Point(103) = {padLength/2, -padLength*(3^.5)/2, -gridThickness/2 - gridStandoff, padElm};
-Point(105) = {-padLength, 0, -gridThickness/2 - gridStandoff, padElm};
-Point(104) = {-padLength/2, -padLength*(3^.5)/2, -gridThickness/2 - gridStandoff, padElm};
-Point(106) = {-padLength/2, padLength*(3^.5)/2, -gridThickness/2 - gridStandoff, padElm};
-
-//Top right
-Point(107) = {(3^.5)*halfPitch - padLength, halfPitch, -gridThickness/2 - gridStandoff, padElm};
-Point(108) = {(3^.5)*halfPitch, halfPitch, -gridThickness/2 - gridStandoff, padElm};
-Point(109) = {(3^.5)*halfPitch, halfPitch - (3^.5)*padLength/2, -gridThickness/2 - gridStandoff, padElm};
-Point(110) = {(3^.5)*halfPitch - padLength/2, halfPitch - (3^.5)*padLength/2, -gridThickness/2 - gridStandoff, padElm};
-
-//Bottom right
-Point(111) = {(3^.5)*halfPitch, (3^.5)*padLength/2 - halfPitch, -gridThickness/2 - gridStandoff, padElm};
-Point(112) = {(3^.5)*halfPitch, -halfPitch, -gridThickness/2 - gridStandoff, padElm};
-Point(113) = {(3^.5)*halfPitch - padLength, -halfPitch, -gridThickness/2 - gridStandoff, padElm};
-Point(114) = {(3^.5)*halfPitch - padLength/2, (3^.5)*padLength/2 - halfPitch, -gridThickness/2 - gridStandoff, padElm};
-
-//Bottom left
-Point(115) = {-(3^.5)*halfPitch + padLength, -halfPitch, -gridThickness/2 - gridStandoff, padElm};
-Point(116) = {-(3^.5)*halfPitch, -halfPitch, -gridThickness/2 - gridStandoff, padElm};
-Point(117) = {-(3^.5)*halfPitch, (3^.5)*padLength/2 - halfPitch, -gridThickness/2 - gridStandoff, padElm};
-Point(118) = {-(3^.5)*halfPitch + padLength/2, (3^.5)*padLength/2 - halfPitch, -gridThickness/2 - gridStandoff, padElm};
-
-//Top left
-Point(119) = {-(3^.5)*halfPitch, halfPitch - (3^.5)*padLength/2, -gridThickness/2 - gridStandoff, padElm};
-Point(120) = {-(3^.5)*halfPitch, halfPitch, -gridThickness/2 - gridStandoff, padElm};
-Point(121) = {-(3^.5)*halfPitch + padLength, halfPitch, -gridThickness/2 - gridStandoff, padElm};
-Point(122) = {-(3^.5)*halfPitch + padLength/2, halfPitch - (3^.5)*padLength/2, -gridThickness/2 - gridStandoff, padElm};
-
-
-//Lines connecting the points along the base
-Line(101) = {101, 102};
-Line(102) = {102, 103};
-Line(103) = {103, 104};
-Line(104) = {104, 105};
-Line(105) = {105, 106};
-Line(106) = {106, 101};
-
-Line(107) = {107, 108};
-Line(108) = {108, 109};
-Line(109) = {109, 110};
-Line(110) = {110, 107};
-Line(111) = {109, 111};
-
-
-Line(112) = {111, 112};
-Line(113) = {112, 113};
-Line(114) = {113, 114};
-Line(115) = {114, 111};
-Line(116) = {113, 115};
-
-Line(117) = {115, 116};
-Line(118) = {116, 117};
-Line(119) = {117, 118};
-Line(120) = {118, 115};
-Line(121) = {117, 119};
-
-Line(122) = {119, 120};
-Line(123) = {120, 121};
-Line(124) = {121, 122};
-Line(125) = {122, 119};
-Line(126) = {121, 107};
-
-//Points for the SiO2 layer
-//Center
-Point(131) = {padLength/2, padLength*(3^.5)/2, thicknessSiO2 -  gridThickness/2 - gridStandoff, padElm};
-Point(132) = {padLength, 0, thicknessSiO2 -  gridThickness/2 - gridStandoff, padElm};
-Point(133) = {padLength/2, -padLength*(3^.5)/2, thicknessSiO2 -  gridThickness/2 - gridStandoff, padElm};
-
-Point(134) = {-padLength/2, -padLength*(3^.5)/2, thicknessSiO2 -  gridThickness/2 - gridStandoff, padElm};
-Point(135) = {-padLength, 0, thicknessSiO2 -  gridThickness/2 - gridStandoff, padElm};
-Point(136) = {-padLength/2, padLength*(3^.5)/2, thicknessSiO2 -  gridThickness/2 - gridStandoff, padElm};
-
-//Top right
-Point(137) = {(3^.5)*halfPitch - padLength, halfPitch, thicknessSiO2 -  gridThickness/2 - gridStandoff, padElm};
-Point(138) = {(3^.5)*halfPitch - padLength/2, halfPitch - (3^.5)*padLength/2, thicknessSiO2 -  gridThickness/2 - gridStandoff, padElm};
-Point(139) = {(3^.5)*halfPitch, halfPitch - (3^.5)*padLength/2, thicknessSiO2 -  gridThickness/2 - gridStandoff, padElm};
-
-//Bottom right
-Point(140) = {(3^.5)*halfPitch, (3^.5)*padLength/2 - halfPitch, thicknessSiO2 -  gridThickness/2 - gridStandoff, padElm};
-Point(141) = {(3^.5)*halfPitch - padLength/2, (3^.5)*padLength/2 - halfPitch, thicknessSiO2 -  gridThickness/2 - gridStandoff, padElm};
-Point(142) = {(3^.5)*halfPitch - padLength, -halfPitch, thicknessSiO2 -  gridThickness/2 - gridStandoff, padElm};
-
-//Bottom left
-Point(143) = {-(3^.5)*halfPitch + padLength, -halfPitch, thicknessSiO2 -  gridThickness/2 - gridStandoff, padElm};
-Point(144) = {-(3^.5)*halfPitch + padLength/2, (3^.5)*padLength/2 - halfPitch, thicknessSiO2 -  gridThickness/2 - gridStandoff, padElm};
-Point(145) = {-(3^.5)*halfPitch, (3^.5)*padLength/2 - halfPitch, thicknessSiO2 -  gridThickness/2 - gridStandoff, padElm};
-
-//Top left
-Point(146) = {-(3^.5)*halfPitch, halfPitch - (3^.5)*padLength/2, thicknessSiO2 -  gridThickness/2 - gridStandoff, padElm};
-Point(147) = {-(3^.5)*halfPitch + padLength/2, halfPitch - (3^.5)*padLength/2, thicknessSiO2 -  gridThickness/2 - gridStandoff, padElm};
-Point(148) = {-(3^.5)*halfPitch + padLength, halfPitch, thicknessSiO2 -  gridThickness/2 - gridStandoff, padElm};
-
-
-
-//Lines connecting SiO2 layer
-Line(131) = {131, 132};
-Line(132) = {132, 133};
-Line(133) = {133, 134};
-Line(134) = {134, 135};
-Line(135) = {135, 136};
-Line(136) = {136, 131};
-
-Line(137) = {137, 138};
-Line(138) = {138, 139};
-Line(139) = {139, 140};
-Line(140) = {140, 141};
-Line(141) = {141, 142};
-Line(142) = {142, 143};
-Line(143) = {143, 144};
-Line(144) = {144, 145};
-Line(145) = {145, 146};
-Line(146) = {146, 147};
-Line(147) = {147, 148};
-Line(148) = {148, 137};
-
-//Lines connecting the SiO2 layer to the base
-Line(149) = {101, 131};
-Line(150) = {102, 132};
-Line(151) = {103, 133};
-Line(152) = {104, 134};
-Line(153) = {105, 135};
-Line(154) = {106, 136};
-
-Line(155) = {107, 137};
-Line(156) = {110, 138};
-Line(157) = {109, 139};
-
-Line(158) = {111, 140};
-Line(159) = {114, 141};
-Line(160) = {113, 142};
-
-Line(161) = {115, 143};
-Line(162) = {118, 144};
-Line(163) = {117, 145};
-
-Line(164) = {119, 146};
-Line(165) = {122, 147};
-Line(166) = {121, 148};
-
-//Curve loops for the readout plane
-Curve Loop(101) = {126, -110, -109, 111, -115, -114, 116, -120, -119, 121, -125, -124};
-Curve Loop(102) = {101, 102, 103, 104, 105, 106};
-
-Curve Loop(103) = {107, 108, 109, 110};
-Curve Loop(104) = {112, 113, 114, 115};
-Curve Loop(105) = {117, 118, 119, 120};
-Curve Loop(106) = {122, 123, 124, 125};
-
-Curve Loop(107) = {137, 138, 139, 140, 141, 142, 143, 144, 145, 146, 147, 148};
-Curve Loop(108) = {131, 132, 133, 134, 135, 136};
-
-Curve Loop(109) = {148, -155, -126, 166};
-Curve Loop(110) = {137, -156, 110, 155};
-Curve Loop(111) = {138, -157, 109, 156};
-Curve Loop(112) = {139, -158, -111, 157};
-Curve Loop(113) = {140, -159, 115, 158};
-Curve Loop(114) = {141, -160, 114, 159};
-Curve Loop(115) = {142, -161, -116, 160};
-Curve Loop(116) = {143, -162, 120, 161};
-Curve Loop(117) = {144, -163, 119, 162};
-Curve Loop(118) = {145, -164, -121, 163};
-Curve Loop(119) = {146, -165, 125, 164};
-Curve Loop(120) = {147, -166, 124, 165};
-
-Curve Loop(121) = {131, -150, -101, 149};
-Curve Loop(122) = {132, -151, -102, 150};
-Curve Loop(123) = {133, -152, -103, 151};
-Curve Loop(124) = {134, -153, -104, 152};
-Curve Loop(125) = {135, -154, -105, 153};
-Curve Loop(126) = {136, -149, -106, 154};
-
-//Surfaces for the readout plane
-Plane Surface(101) = {101, 102};
-Plane Surface(102) = {102};
-Plane Surface(103) = {103};
-Plane Surface(104) = {104};
-Plane Surface(105) = {105};
-Plane Surface(106) = {106};
-Plane Surface(107) = {107, 108};
-Plane Surface(108) = {109};
-Plane Surface(109) = {110};
-Plane Surface(110) = {111};
-Plane Surface(111) = {112};
-Plane Surface(112) = {113};
-Plane Surface(113) = {114};
-Plane Surface(114) = {115};
-Plane Surface(115) = {116};
-Plane Surface(116) = {117};
-Plane Surface(117) = {118};
-Plane Surface(118) = {119};
-Plane Surface(119) = {120};
-Plane Surface(120) = {121};
-Plane Surface(121) = {122};
-Plane Surface(122) = {123};
-Plane Surface(123) = {124};
-Plane Surface(124) = {125};
-Plane Surface(125) = {126};
-
-//Volume for the readout Plane
-Surface Loop(3) = {120, 121, 122, 123, 124, 125, 101, 108, 109, 110, 111, 112, 113, 114, 115, 116, 117, 118, 119, 107};
-Volume(3) = {3};
-
-//**********************************************************************
-//Gas
-//**********************************************************************
-
-//Four corners of the cathode
-Point(201) = {(3^.5)*halfPitch, halfPitch, gridThickness/2 + cathodeHeight, farElm};
-Point(202) = {(3^.5)*halfPitch, -halfPitch, gridThickness/2 + cathodeHeight, farElm};
-Point(203) = {-(3^.5)*halfPitch, -halfPitch, gridThickness/2 + cathodeHeight, farElm};
-Point(204) = {-(3^.5)*halfPitch, halfPitch, gridThickness/2 + cathodeHeight, farElm};
-
-//Lines connecting the corners of the cathode
-Line(201) = {201, 202};
-Line(202) = {202, 203};
-Line(203) = {203, 204};
-Line(204) = {204, 201};
-
-//Lines along the corners
-Line(205) = {108, 201};
-Line(206) = {112, 202};
-Line(207) = {116, 203};
-Line(208) = {120, 204};
-
-//Curve loops for the gas
-Curve Loop(201) = {201, 202, 203, 204};
-
-Curve Loop(202) = {201, -206, -112, 158, -139, -157, -108, 205};
-Curve Loop(203) = {202, -207, -117, 161, -142, -160, -113, 206};
-Curve Loop(204) = {203, -208, -122, 164, -145, -163, -118, 207};
-Curve Loop(205) = {204, -205, -107, 155, -148, -166, -123, 208};
-
-//Surfaces of the gas
-Plane Surface(201) = {201};
-Plane Surface(202) = {202, 9};
-Plane Surface(203) = {203, 11};
-Plane Surface(204) = {204, 13};
-Plane Surface(205) = {205, 7};
-
-//Volume for the gas
-Surface Loop(1) = {1, 2, 3, 4, 5, 7, 9, 11, 13, 14, 102, 103, 104, 105, 106, 107, 109, 110, 112, 113, 115, 116, 118, 119, 120, 121, 122, 123, 124, 125, 201, 202, 203, 204, 205};
-Volume(1) = {1};
-
-//+
-Coherence;
->>>>>>> fdaa53b8
+// Parameters in micrometers
+Include "../runControl";
+halfPitch = pitch/2;
+
+//finite element sizes
+holeElm = holeRadius/10;
+gridElm = halfPitch/20;
+padElm = padLength*2;
+farElm = cathodeHeight;
+
+
+//**********************************************************************
+//Grid structure
+//**********************************************************************
+
+//Points for the top of the grid
+Point(1) = {0, 0, gridThickness/2, holeElm};
+Point(2) = {0, holeRadius, gridThickness/2, gridElm};
+Point(3) = {holeRadius, 0, gridThickness/2, gridElm};
+Point(4) = {0, -holeRadius, gridThickness/2, gridElm};
+Point(5) = {-holeRadius, 0, gridThickness/2, gridElm};
+
+Point(6) = {(3^.5)*halfPitch - holeRadius, halfPitch, gridThickness/2, gridElm};
+Point(7) = {(3^.5)*halfPitch, halfPitch, gridThickness/2, holeElm};
+Point(8) = {(3^.5)*halfPitch, halfPitch - holeRadius, gridThickness/2, gridElm};
+
+Point(9) = {(3^.5)*halfPitch, holeRadius - halfPitch, gridThickness/2, gridElm};
+Point(10) = {(3^.5)*halfPitch, -halfPitch, gridThickness/2, holeElm};
+Point(11) = {(3^.5)*halfPitch - holeRadius, -halfPitch, gridThickness/2, gridElm};
+
+Point(12) = {-(3^.5)*halfPitch + holeRadius, -halfPitch, gridThickness/2, gridElm};
+Point(13) = {-(3^.5)*halfPitch, -halfPitch, gridThickness/2, holeElm};
+Point(14) = {-(3^.5)*halfPitch, holeRadius - halfPitch, gridThickness/2, gridElm};
+
+Point(15) = {-(3^.5)*halfPitch, halfPitch - holeRadius, gridThickness/2, gridElm};
+Point(16) = {-(3^.5)*halfPitch, halfPitch, gridThickness/2, holeElm};
+Point(17) = {-(3^.5)*halfPitch + holeRadius, halfPitch, gridThickness/2, gridElm};
+
+// Top boundaries
+Circle(1) = {2, 1, 3};
+Circle(2) = {3, 1, 4};
+Circle(3) = {4, 1, 5};
+Circle(4) = {5, 1, 2};
+
+Line(5) = {17, 6};
+Circle(6) = {6, 7, 8};
+Line(7) = {8, 9};
+Circle(8) = {9, 10, 11};
+Line(9) = {11, 12};
+Circle(10) = {12, 13, 14};
+Line(11) = {14, 15};
+Circle(12) = {15, 16, 17};
+
+//Points for the bottom of the grid
+Point(21) = {0, 0, -gridThickness/2, holeElm};
+Point(22) = {0, holeRadius, -gridThickness/2, gridElm};
+Point(23) = {holeRadius, 0, -gridThickness/2, gridElm};
+Point(24) = {0, -holeRadius, -gridThickness/2, gridElm};
+Point(25) = {-holeRadius, 0, -gridThickness/2, gridElm};
+
+Point(26) = {(3^.5)*halfPitch - holeRadius, halfPitch, -gridThickness/2, gridElm};
+Point(27) = {(3^.5)*halfPitch, halfPitch, -gridThickness/2, holeElm};
+Point(28) = {(3^.5)*halfPitch, halfPitch - holeRadius, -gridThickness/2, gridElm};
+
+Point(29) = {(3^.5)*halfPitch, holeRadius - halfPitch, -gridThickness/2, gridElm};
+Point(30) = {(3^.5)*halfPitch, -halfPitch, -gridThickness/2, holeElm};
+Point(31) = {(3^.5)*halfPitch - holeRadius, -halfPitch, -gridThickness/2, gridElm};
+
+Point(32) = {-(3^.5)*halfPitch + holeRadius, -halfPitch, -gridThickness/2, gridElm};
+Point(33) = {-(3^.5)*halfPitch, -halfPitch, -gridThickness/2, holeElm};
+Point(34) = {-(3^.5)*halfPitch, holeRadius - halfPitch, -gridThickness/2, gridElm};
+
+Point(35) = {-(3^.5)*halfPitch, halfPitch - holeRadius, -gridThickness/2, gridElm};
+Point(36) = {-(3^.5)*halfPitch, halfPitch, -gridThickness/2, holeElm};
+Point(37) = {-(3^.5)*halfPitch + holeRadius, halfPitch, -gridThickness/2, gridElm};
+
+//Bottom boundaries
+Circle(13) = {22, 21, 23};
+Circle(14) = {23, 21, 24};
+Circle(15) = {24, 21, 25};
+Circle(16) = {25, 21, 22};
+
+Line(17) = {37, 26};
+Circle(18) = {26, 27, 28};
+Line(19) = {28, 29};
+Circle(20) = {29, 30, 31};
+Line(21) = {31, 32};
+Circle(22) = {32, 33, 34};
+Line(23) = {34, 35};
+Circle(24) = {35, 36, 37};
+
+//Lines connecting the top of the grid to the bottom
+Line(25) = {22, 2};
+Line(26) = {23, 3};
+Line(27) = {24, 4};
+Line(28) = {25, 5};
+
+Line(29) = {26, 6};
+Line(30) = {28, 8};
+Line(31) = {29, 9};
+Line(32) = {31, 11};
+Line(33) = {32, 12};
+Line(34) = {34, 14};
+Line(35) = {35, 15};
+Line(36) = {37, 17};
+
+
+//Curve loops for the grid
+Curve Loop(1) = {1, 2, 3, 4};
+Curve Loop(2) = {5, 6, 7, 8, 9, 10, 11, 12};
+
+Curve Loop(3) = {1, -26, -13, 25};
+Curve Loop(4) = {2, -27, -14, 26};
+Curve Loop(5) = {3, -28, -15, 27};
+Curve Loop(6) = {4, -25, -16, 28};
+
+Curve Loop(7) = {5, -29, -17, 36};
+Curve Loop(8) = {6, -30, -18, 29};
+Curve Loop(9) = {7, -31, -19, 30};
+Curve Loop(10) = {8, -32, -20, 31};
+Curve Loop(11) = {9, -33, -21, 32};
+Curve Loop(12) = {10, -34, -22, 33};
+Curve Loop(13) = {11, -35, -23, 34};
+Curve Loop(14) = {12, -36, -24, 35};
+
+Curve Loop(15) = {13, 14, 15, 16};
+Curve Loop(16) = {17, 18, 19, 20, 21, 22, 23, 24};
+
+//Surfaces on the grid
+Plane Surface(1) = {2, 1};
+Surface(2) = {3};
+Surface(3) = {4};
+Surface(4) = {5};
+Surface(5) = {6};
+
+Plane Surface(6) = {7};
+Surface(7) = {8};
+Plane Surface(8) = {9};
+Surface(9) = {10};
+Plane Surface(10) = {11};
+Surface(11) = {12};
+Plane Surface(12) = {13};
+Surface(13) = {14};
+
+Plane Surface(14) = {16, 15};
+
+//Volume for the grid
+Surface Loop(2) = {2, 3, 4, 5, 1, 6, 7, 8, 9, 10, 11, 12, 13, 14};
+Volume(2) = {2};
+
+
+//**********************************************************************
+// Readout Plane
+//**********************************************************************
+
+//Points for the base of the plane
+//center
+Point(101) = {padLength/2, padLength*(3^.5)/2, -gridThickness/2 - gridStandoff, padElm};
+Point(102) = {padLength, 0, -gridThickness/2 - gridStandoff, padElm};
+Point(103) = {padLength/2, -padLength*(3^.5)/2, -gridThickness/2 - gridStandoff, padElm};
+Point(105) = {-padLength, 0, -gridThickness/2 - gridStandoff, padElm};
+Point(104) = {-padLength/2, -padLength*(3^.5)/2, -gridThickness/2 - gridStandoff, padElm};
+Point(106) = {-padLength/2, padLength*(3^.5)/2, -gridThickness/2 - gridStandoff, padElm};
+
+//Top right
+Point(107) = {(3^.5)*halfPitch - padLength, halfPitch, -gridThickness/2 - gridStandoff, padElm};
+Point(108) = {(3^.5)*halfPitch, halfPitch, -gridThickness/2 - gridStandoff, padElm};
+Point(109) = {(3^.5)*halfPitch, halfPitch - (3^.5)*padLength/2, -gridThickness/2 - gridStandoff, padElm};
+Point(110) = {(3^.5)*halfPitch - padLength/2, halfPitch - (3^.5)*padLength/2, -gridThickness/2 - gridStandoff, padElm};
+
+//Bottom right
+Point(111) = {(3^.5)*halfPitch, (3^.5)*padLength/2 - halfPitch, -gridThickness/2 - gridStandoff, padElm};
+Point(112) = {(3^.5)*halfPitch, -halfPitch, -gridThickness/2 - gridStandoff, padElm};
+Point(113) = {(3^.5)*halfPitch - padLength, -halfPitch, -gridThickness/2 - gridStandoff, padElm};
+Point(114) = {(3^.5)*halfPitch - padLength/2, (3^.5)*padLength/2 - halfPitch, -gridThickness/2 - gridStandoff, padElm};
+
+//Bottom left
+Point(115) = {-(3^.5)*halfPitch + padLength, -halfPitch, -gridThickness/2 - gridStandoff, padElm};
+Point(116) = {-(3^.5)*halfPitch, -halfPitch, -gridThickness/2 - gridStandoff, padElm};
+Point(117) = {-(3^.5)*halfPitch, (3^.5)*padLength/2 - halfPitch, -gridThickness/2 - gridStandoff, padElm};
+Point(118) = {-(3^.5)*halfPitch + padLength/2, (3^.5)*padLength/2 - halfPitch, -gridThickness/2 - gridStandoff, padElm};
+
+//Top left
+Point(119) = {-(3^.5)*halfPitch, halfPitch - (3^.5)*padLength/2, -gridThickness/2 - gridStandoff, padElm};
+Point(120) = {-(3^.5)*halfPitch, halfPitch, -gridThickness/2 - gridStandoff, padElm};
+Point(121) = {-(3^.5)*halfPitch + padLength, halfPitch, -gridThickness/2 - gridStandoff, padElm};
+Point(122) = {-(3^.5)*halfPitch + padLength/2, halfPitch - (3^.5)*padLength/2, -gridThickness/2 - gridStandoff, padElm};
+
+
+//Lines connecting the points along the base
+Line(101) = {101, 102};
+Line(102) = {102, 103};
+Line(103) = {103, 104};
+Line(104) = {104, 105};
+Line(105) = {105, 106};
+Line(106) = {106, 101};
+
+Line(107) = {107, 108};
+Line(108) = {108, 109};
+Line(109) = {109, 110};
+Line(110) = {110, 107};
+Line(111) = {109, 111};
+
+
+Line(112) = {111, 112};
+Line(113) = {112, 113};
+Line(114) = {113, 114};
+Line(115) = {114, 111};
+Line(116) = {113, 115};
+
+Line(117) = {115, 116};
+Line(118) = {116, 117};
+Line(119) = {117, 118};
+Line(120) = {118, 115};
+Line(121) = {117, 119};
+
+Line(122) = {119, 120};
+Line(123) = {120, 121};
+Line(124) = {121, 122};
+Line(125) = {122, 119};
+Line(126) = {121, 107};
+
+//Points for the SiO2 layer
+//Center
+Point(131) = {padLength/2, padLength*(3^.5)/2, thicknessSiO2 -  gridThickness/2 - gridStandoff, padElm};
+Point(132) = {padLength, 0, thicknessSiO2 -  gridThickness/2 - gridStandoff, padElm};
+Point(133) = {padLength/2, -padLength*(3^.5)/2, thicknessSiO2 -  gridThickness/2 - gridStandoff, padElm};
+
+Point(134) = {-padLength/2, -padLength*(3^.5)/2, thicknessSiO2 -  gridThickness/2 - gridStandoff, padElm};
+Point(135) = {-padLength, 0, thicknessSiO2 -  gridThickness/2 - gridStandoff, padElm};
+Point(136) = {-padLength/2, padLength*(3^.5)/2, thicknessSiO2 -  gridThickness/2 - gridStandoff, padElm};
+
+//Top right
+Point(137) = {(3^.5)*halfPitch - padLength, halfPitch, thicknessSiO2 -  gridThickness/2 - gridStandoff, padElm};
+Point(138) = {(3^.5)*halfPitch - padLength/2, halfPitch - (3^.5)*padLength/2, thicknessSiO2 -  gridThickness/2 - gridStandoff, padElm};
+Point(139) = {(3^.5)*halfPitch, halfPitch - (3^.5)*padLength/2, thicknessSiO2 -  gridThickness/2 - gridStandoff, padElm};
+
+//Bottom right
+Point(140) = {(3^.5)*halfPitch, (3^.5)*padLength/2 - halfPitch, thicknessSiO2 -  gridThickness/2 - gridStandoff, padElm};
+Point(141) = {(3^.5)*halfPitch - padLength/2, (3^.5)*padLength/2 - halfPitch, thicknessSiO2 -  gridThickness/2 - gridStandoff, padElm};
+Point(142) = {(3^.5)*halfPitch - padLength, -halfPitch, thicknessSiO2 -  gridThickness/2 - gridStandoff, padElm};
+
+//Bottom left
+Point(143) = {-(3^.5)*halfPitch + padLength, -halfPitch, thicknessSiO2 -  gridThickness/2 - gridStandoff, padElm};
+Point(144) = {-(3^.5)*halfPitch + padLength/2, (3^.5)*padLength/2 - halfPitch, thicknessSiO2 -  gridThickness/2 - gridStandoff, padElm};
+Point(145) = {-(3^.5)*halfPitch, (3^.5)*padLength/2 - halfPitch, thicknessSiO2 -  gridThickness/2 - gridStandoff, padElm};
+
+//Top left
+Point(146) = {-(3^.5)*halfPitch, halfPitch - (3^.5)*padLength/2, thicknessSiO2 -  gridThickness/2 - gridStandoff, padElm};
+Point(147) = {-(3^.5)*halfPitch + padLength/2, halfPitch - (3^.5)*padLength/2, thicknessSiO2 -  gridThickness/2 - gridStandoff, padElm};
+Point(148) = {-(3^.5)*halfPitch + padLength, halfPitch, thicknessSiO2 -  gridThickness/2 - gridStandoff, padElm};
+
+
+
+//Lines connecting SiO2 layer
+Line(131) = {131, 132};
+Line(132) = {132, 133};
+Line(133) = {133, 134};
+Line(134) = {134, 135};
+Line(135) = {135, 136};
+Line(136) = {136, 131};
+
+Line(137) = {137, 138};
+Line(138) = {138, 139};
+Line(139) = {139, 140};
+Line(140) = {140, 141};
+Line(141) = {141, 142};
+Line(142) = {142, 143};
+Line(143) = {143, 144};
+Line(144) = {144, 145};
+Line(145) = {145, 146};
+Line(146) = {146, 147};
+Line(147) = {147, 148};
+Line(148) = {148, 137};
+
+//Lines connecting the SiO2 layer to the base
+Line(149) = {101, 131};
+Line(150) = {102, 132};
+Line(151) = {103, 133};
+Line(152) = {104, 134};
+Line(153) = {105, 135};
+Line(154) = {106, 136};
+
+Line(155) = {107, 137};
+Line(156) = {110, 138};
+Line(157) = {109, 139};
+
+Line(158) = {111, 140};
+Line(159) = {114, 141};
+Line(160) = {113, 142};
+
+Line(161) = {115, 143};
+Line(162) = {118, 144};
+Line(163) = {117, 145};
+
+Line(164) = {119, 146};
+Line(165) = {122, 147};
+Line(166) = {121, 148};
+
+//Curve loops for the readout plane
+Curve Loop(101) = {126, -110, -109, 111, -115, -114, 116, -120, -119, 121, -125, -124};
+Curve Loop(102) = {101, 102, 103, 104, 105, 106};
+
+Curve Loop(103) = {107, 108, 109, 110};
+Curve Loop(104) = {112, 113, 114, 115};
+Curve Loop(105) = {117, 118, 119, 120};
+Curve Loop(106) = {122, 123, 124, 125};
+
+Curve Loop(107) = {137, 138, 139, 140, 141, 142, 143, 144, 145, 146, 147, 148};
+Curve Loop(108) = {131, 132, 133, 134, 135, 136};
+
+Curve Loop(109) = {148, -155, -126, 166};
+Curve Loop(110) = {137, -156, 110, 155};
+Curve Loop(111) = {138, -157, 109, 156};
+Curve Loop(112) = {139, -158, -111, 157};
+Curve Loop(113) = {140, -159, 115, 158};
+Curve Loop(114) = {141, -160, 114, 159};
+Curve Loop(115) = {142, -161, -116, 160};
+Curve Loop(116) = {143, -162, 120, 161};
+Curve Loop(117) = {144, -163, 119, 162};
+Curve Loop(118) = {145, -164, -121, 163};
+Curve Loop(119) = {146, -165, 125, 164};
+Curve Loop(120) = {147, -166, 124, 165};
+
+Curve Loop(121) = {131, -150, -101, 149};
+Curve Loop(122) = {132, -151, -102, 150};
+Curve Loop(123) = {133, -152, -103, 151};
+Curve Loop(124) = {134, -153, -104, 152};
+Curve Loop(125) = {135, -154, -105, 153};
+Curve Loop(126) = {136, -149, -106, 154};
+
+//Surfaces for the readout plane
+Plane Surface(101) = {101, 102};
+Plane Surface(102) = {102};
+Plane Surface(103) = {103};
+Plane Surface(104) = {104};
+Plane Surface(105) = {105};
+Plane Surface(106) = {106};
+Plane Surface(107) = {107, 108};
+Plane Surface(108) = {109};
+Plane Surface(109) = {110};
+Plane Surface(110) = {111};
+Plane Surface(111) = {112};
+Plane Surface(112) = {113};
+Plane Surface(113) = {114};
+Plane Surface(114) = {115};
+Plane Surface(115) = {116};
+Plane Surface(116) = {117};
+Plane Surface(117) = {118};
+Plane Surface(118) = {119};
+Plane Surface(119) = {120};
+Plane Surface(120) = {121};
+Plane Surface(121) = {122};
+Plane Surface(122) = {123};
+Plane Surface(123) = {124};
+Plane Surface(124) = {125};
+Plane Surface(125) = {126};
+
+//Volume for the readout Plane
+Surface Loop(3) = {120, 121, 122, 123, 124, 125, 101, 108, 109, 110, 111, 112, 113, 114, 115, 116, 117, 118, 119, 107};
+Volume(3) = {3};
+
+//**********************************************************************
+//Gas
+//**********************************************************************
+
+//Four corners of the cathode
+Point(201) = {(3^.5)*halfPitch, halfPitch, gridThickness/2 + cathodeHeight, farElm};
+Point(202) = {(3^.5)*halfPitch, -halfPitch, gridThickness/2 + cathodeHeight, farElm};
+Point(203) = {-(3^.5)*halfPitch, -halfPitch, gridThickness/2 + cathodeHeight, farElm};
+Point(204) = {-(3^.5)*halfPitch, halfPitch, gridThickness/2 + cathodeHeight, farElm};
+
+//Lines connecting the corners of the cathode
+Line(201) = {201, 202};
+Line(202) = {202, 203};
+Line(203) = {203, 204};
+Line(204) = {204, 201};
+
+//Lines along the corners
+Line(205) = {108, 201};
+Line(206) = {112, 202};
+Line(207) = {116, 203};
+Line(208) = {120, 204};
+
+//Curve loops for the gas
+Curve Loop(201) = {201, 202, 203, 204};
+
+Curve Loop(202) = {201, -206, -112, 158, -139, -157, -108, 205};
+Curve Loop(203) = {202, -207, -117, 161, -142, -160, -113, 206};
+Curve Loop(204) = {203, -208, -122, 164, -145, -163, -118, 207};
+Curve Loop(205) = {204, -205, -107, 155, -148, -166, -123, 208};
+
+//Surfaces of the gas
+Plane Surface(201) = {201};
+Plane Surface(202) = {202, 9};
+Plane Surface(203) = {203, 11};
+Plane Surface(204) = {204, 13};
+Plane Surface(205) = {205, 7};
+
+//Volume for the gas
+Surface Loop(1) = {1, 2, 3, 4, 5, 7, 9, 11, 13, 14, 102, 103, 104, 105, 106, 107, 109, 110, 112, 113, 115, 116, 118, 119, 120, 121, 122, 123, 124, 125, 201, 202, 203, 204, 205};
+Volume(1) = {1};
+
+//+
+Coherence;