--- conflicted
+++ resolved
@@ -1,738 +1,330 @@
-<<<<<<< HEAD
-// Parameters in micrometers
-Include "../runControl";
-halfPitch = pitch/2;
-
-//finite element sizes
-holeElm = holeRadius/20;
-gridElm = halfPitch/20;
-padElm = padLength;
-farElm = cathodeHeight/6;
-
-
-//**********************************************************************
-//Grid structure
-//**********************************************************************
-
-//Points for the top of the grid
-Point(1) = {0, 0, gridThickness/2, holeElm};
-Point(2) = {0, holeRadius, gridThickness/2, gridElm};
-Point(3) = {holeRadius, 0, gridThickness/2, gridElm};
-Point(4) = {0, -holeRadius, gridThickness/2, gridElm};
-Point(5) = {-holeRadius, 0, gridThickness/2, gridElm};
-
-Point(6) = {(3^.5)*halfPitch - holeRadius, halfPitch, gridThickness/2, gridElm};
-Point(7) = {(3^.5)*halfPitch, halfPitch, gridThickness/2, holeElm};
-Point(8) = {(3^.5)*halfPitch, halfPitch - holeRadius, gridThickness/2, gridElm};
-
-Point(9) = {(3^.5)*halfPitch, holeRadius - halfPitch, gridThickness/2, gridElm};
-Point(10) = {(3^.5)*halfPitch, -halfPitch, gridThickness/2, holeElm};
-Point(11) = {(3^.5)*halfPitch - holeRadius, -halfPitch, gridThickness/2, gridElm};
-
-Point(12) = {-(3^.5)*halfPitch + holeRadius, -halfPitch, gridThickness/2, gridElm};
-Point(13) = {-(3^.5)*halfPitch, -halfPitch, gridThickness/2, holeElm};
-Point(14) = {-(3^.5)*halfPitch, holeRadius - halfPitch, gridThickness/2, gridElm};
-
-Point(15) = {-(3^.5)*halfPitch, halfPitch - holeRadius, gridThickness/2, gridElm};
-Point(16) = {-(3^.5)*halfPitch, halfPitch, gridThickness/2, holeElm};
-Point(17) = {-(3^.5)*halfPitch + holeRadius, halfPitch, gridThickness/2, gridElm};
-
-// Top boundaries
-Circle(1) = {2, 1, 3};
-Circle(2) = {3, 1, 4};
-Circle(3) = {4, 1, 5};
-Circle(4) = {5, 1, 2};
-
-Line(5) = {17, 6};
-Circle(6) = {6, 7, 8};
-Line(7) = {8, 9};
-Circle(8) = {9, 10, 11};
-Line(9) = {11, 12};
-Circle(10) = {12, 13, 14};
-Line(11) = {14, 15};
-Circle(12) = {15, 16, 17};
-
-//Points for the bottom of the grid
-Point(21) = {0, 0, -gridThickness/2, holeElm};
-Point(22) = {0, holeRadius, -gridThickness/2, gridElm};
-Point(23) = {holeRadius, 0, -gridThickness/2, gridElm};
-Point(24) = {0, -holeRadius, -gridThickness/2, gridElm};
-Point(25) = {-holeRadius, 0, -gridThickness/2, gridElm};
-
-Point(26) = {(3^.5)*halfPitch - holeRadius, halfPitch, -gridThickness/2, gridElm};
-Point(27) = {(3^.5)*halfPitch, halfPitch, -gridThickness/2, holeElm};
-Point(28) = {(3^.5)*halfPitch, halfPitch - holeRadius, -gridThickness/2, gridElm};
-
-Point(29) = {(3^.5)*halfPitch, holeRadius - halfPitch, -gridThickness/2, gridElm};
-Point(30) = {(3^.5)*halfPitch, -halfPitch, -gridThickness/2, holeElm};
-Point(31) = {(3^.5)*halfPitch - holeRadius, -halfPitch, -gridThickness/2, gridElm};
-
-Point(32) = {-(3^.5)*halfPitch + holeRadius, -halfPitch, -gridThickness/2, gridElm};
-Point(33) = {-(3^.5)*halfPitch, -halfPitch, -gridThickness/2, holeElm};
-Point(34) = {-(3^.5)*halfPitch, holeRadius - halfPitch, -gridThickness/2, gridElm};
-
-Point(35) = {-(3^.5)*halfPitch, halfPitch - holeRadius, -gridThickness/2, gridElm};
-Point(36) = {-(3^.5)*halfPitch, halfPitch, -gridThickness/2, holeElm};
-Point(37) = {-(3^.5)*halfPitch + holeRadius, halfPitch, -gridThickness/2, gridElm};
-
-//Bottom boundaries
-Circle(13) = {22, 21, 23};
-Circle(14) = {23, 21, 24};
-Circle(15) = {24, 21, 25};
-Circle(16) = {25, 21, 22};
-
-Line(17) = {37, 26};
-Circle(18) = {26, 27, 28};
-Line(19) = {28, 29};
-Circle(20) = {29, 30, 31};
-Line(21) = {31, 32};
-Circle(22) = {32, 33, 34};
-Line(23) = {34, 35};
-Circle(24) = {35, 36, 37};
-
-//Lines connecting the top of the grid to the bottom
-Line(25) = {22, 2};
-Line(26) = {23, 3};
-Line(27) = {24, 4};
-Line(28) = {25, 5};
-
-Line(29) = {26, 6};
-Line(30) = {28, 8};
-Line(31) = {29, 9};
-Line(32) = {31, 11};
-Line(33) = {32, 12};
-Line(34) = {34, 14};
-Line(35) = {35, 15};
-Line(36) = {37, 17};
-
-
-//Curve loops for the grid
-Curve Loop(1) = {1, 2, 3, 4};
-Curve Loop(2) = {5, 6, 7, 8, 9, 10, 11, 12};
-
-Curve Loop(3) = {1, -26, -13, 25};
-Curve Loop(4) = {2, -27, -14, 26};
-Curve Loop(5) = {3, -28, -15, 27};
-Curve Loop(6) = {4, -25, -16, 28};
-
-Curve Loop(7) = {5, -29, -17, 36};
-Curve Loop(8) = {6, -30, -18, 29};
-Curve Loop(9) = {7, -31, -19, 30};
-Curve Loop(10) = {8, -32, -20, 31};
-Curve Loop(11) = {9, -33, -21, 32};
-Curve Loop(12) = {10, -34, -22, 33};
-Curve Loop(13) = {11, -35, -23, 34};
-Curve Loop(14) = {12, -36, -24, 35};
-
-Curve Loop(15) = {13, 14, 15, 16};
-Curve Loop(16) = {17, 18, 19, 20, 21, 22, 23, 24};
-
-//Surfaces on the grid
-Plane Surface(1) = {2, 1};
-Surface(2) = {3};
-Surface(3) = {4};
-Surface(4) = {5};
-Surface(5) = {6};
-
-Plane Surface(6) = {7};
-Surface(7) = {8};
-Plane Surface(8) = {9};
-Surface(9) = {10};
-Plane Surface(10) = {11};
-Surface(11) = {12};
-Plane Surface(12) = {13};
-Surface(13) = {14};
-
-Plane Surface(14) = {16, 15};
-
-//Volume for the grid
-Surface Loop(2) = {2, 3, 4, 5, 1, 6, 7, 8, 9, 10, 11, 12, 13, 14};
-Volume(2) = {2};
-
-
-//**********************************************************************
-// Readout Plane
-//**********************************************************************
-
-//Points for the base of the plane
-//center
-Point(101) = {padLength/2, padLength*(3^.5)/2, -gridThickness/2 - gridStandoff, padElm};
-Point(102) = {padLength, 0, -gridThickness/2 - gridStandoff, padElm};
-Point(103) = {padLength/2, -padLength*(3^.5)/2, -gridThickness/2 - gridStandoff, padElm};
-Point(105) = {-padLength, 0, -gridThickness/2 - gridStandoff, padElm};
-Point(104) = {-padLength/2, -padLength*(3^.5)/2, -gridThickness/2 - gridStandoff, padElm};
-Point(106) = {-padLength/2, padLength*(3^.5)/2, -gridThickness/2 - gridStandoff, padElm};
-
-//Top right
-Point(107) = {(3^.5)*halfPitch - padLength, halfPitch, -gridThickness/2 - gridStandoff, padElm};
-Point(108) = {(3^.5)*halfPitch, halfPitch, -gridThickness/2 - gridStandoff, padElm};
-Point(109) = {(3^.5)*halfPitch, halfPitch - (3^.5)*padLength/2, -gridThickness/2 - gridStandoff, padElm};
-Point(110) = {(3^.5)*halfPitch - padLength/2, halfPitch - (3^.5)*padLength/2, -gridThickness/2 - gridStandoff, padElm};
-
-//Bottom right
-Point(111) = {(3^.5)*halfPitch, (3^.5)*padLength/2 - halfPitch, -gridThickness/2 - gridStandoff, padElm};
-Point(112) = {(3^.5)*halfPitch, -halfPitch, -gridThickness/2 - gridStandoff, padElm};
-Point(113) = {(3^.5)*halfPitch - padLength, -halfPitch, -gridThickness/2 - gridStandoff, padElm};
-Point(114) = {(3^.5)*halfPitch - padLength/2, (3^.5)*padLength/2 - halfPitch, -gridThickness/2 - gridStandoff, padElm};
-
-//Bottom left
-Point(115) = {-(3^.5)*halfPitch + padLength, -halfPitch, -gridThickness/2 - gridStandoff, padElm};
-Point(116) = {-(3^.5)*halfPitch, -halfPitch, -gridThickness/2 - gridStandoff, padElm};
-Point(117) = {-(3^.5)*halfPitch, (3^.5)*padLength/2 - halfPitch, -gridThickness/2 - gridStandoff, padElm};
-Point(118) = {-(3^.5)*halfPitch + padLength/2, (3^.5)*padLength/2 - halfPitch, -gridThickness/2 - gridStandoff, padElm};
-
-//Top left
-Point(119) = {-(3^.5)*halfPitch, halfPitch - (3^.5)*padLength/2, -gridThickness/2 - gridStandoff, padElm};
-Point(120) = {-(3^.5)*halfPitch, halfPitch, -gridThickness/2 - gridStandoff, padElm};
-Point(121) = {-(3^.5)*halfPitch + padLength, halfPitch, -gridThickness/2 - gridStandoff, padElm};
-Point(122) = {-(3^.5)*halfPitch + padLength/2, halfPitch - (3^.5)*padLength/2, -gridThickness/2 - gridStandoff, padElm};
-
-
-//Lines connecting the points along the base
-Line(101) = {101, 102};
-Line(102) = {102, 103};
-Line(103) = {103, 104};
-Line(104) = {104, 105};
-Line(105) = {105, 106};
-Line(106) = {106, 101};
-
-Line(107) = {107, 108};
-Line(108) = {108, 109};
-Line(109) = {109, 110};
-Line(110) = {110, 107};
-Line(111) = {109, 111};
-
-
-Line(112) = {111, 112};
-Line(113) = {112, 113};
-Line(114) = {113, 114};
-Line(115) = {114, 111};
-Line(116) = {113, 115};
-
-Line(117) = {115, 116};
-Line(118) = {116, 117};
-Line(119) = {117, 118};
-Line(120) = {118, 115};
-Line(121) = {117, 119};
-
-Line(122) = {119, 120};
-Line(123) = {120, 121};
-Line(124) = {121, 122};
-Line(125) = {122, 119};
-Line(126) = {121, 107};
-
-//Points for the SiO2 layer
-//Center
-Point(131) = {padLength/2, padLength*(3^.5)/2, thicknessSiO2 -  gridThickness/2 - gridStandoff, padElm};
-Point(132) = {padLength, 0, thicknessSiO2 -  gridThickness/2 - gridStandoff, padElm};
-Point(133) = {padLength/2, -padLength*(3^.5)/2, thicknessSiO2 -  gridThickness/2 - gridStandoff, padElm};
-
-Point(134) = {-padLength/2, -padLength*(3^.5)/2, thicknessSiO2 -  gridThickness/2 - gridStandoff, padElm};
-Point(135) = {-padLength, 0, thicknessSiO2 -  gridThickness/2 - gridStandoff, padElm};
-Point(136) = {-padLength/2, padLength*(3^.5)/2, thicknessSiO2 -  gridThickness/2 - gridStandoff, padElm};
-
-//Top right
-Point(137) = {(3^.5)*halfPitch - padLength, halfPitch, thicknessSiO2 -  gridThickness/2 - gridStandoff, padElm};
-Point(138) = {(3^.5)*halfPitch - padLength/2, halfPitch - (3^.5)*padLength/2, thicknessSiO2 -  gridThickness/2 - gridStandoff, padElm};
-Point(139) = {(3^.5)*halfPitch, halfPitch - (3^.5)*padLength/2, thicknessSiO2 -  gridThickness/2 - gridStandoff, padElm};
-
-//Bottom right
-Point(140) = {(3^.5)*halfPitch, (3^.5)*padLength/2 - halfPitch, thicknessSiO2 -  gridThickness/2 - gridStandoff, padElm};
-Point(141) = {(3^.5)*halfPitch - padLength/2, (3^.5)*padLength/2 - halfPitch, thicknessSiO2 -  gridThickness/2 - gridStandoff, padElm};
-Point(142) = {(3^.5)*halfPitch - padLength, -halfPitch, thicknessSiO2 -  gridThickness/2 - gridStandoff, padElm};
-
-//Bottom left
-Point(143) = {-(3^.5)*halfPitch + padLength, -halfPitch, thicknessSiO2 -  gridThickness/2 - gridStandoff, padElm};
-Point(144) = {-(3^.5)*halfPitch + padLength/2, (3^.5)*padLength/2 - halfPitch, thicknessSiO2 -  gridThickness/2 - gridStandoff, padElm};
-Point(145) = {-(3^.5)*halfPitch, (3^.5)*padLength/2 - halfPitch, thicknessSiO2 -  gridThickness/2 - gridStandoff, padElm};
-
-//Top left
-Point(146) = {-(3^.5)*halfPitch, halfPitch - (3^.5)*padLength/2, thicknessSiO2 -  gridThickness/2 - gridStandoff, padElm};
-Point(147) = {-(3^.5)*halfPitch + padLength/2, halfPitch - (3^.5)*padLength/2, thicknessSiO2 -  gridThickness/2 - gridStandoff, padElm};
-Point(148) = {-(3^.5)*halfPitch + padLength, halfPitch, thicknessSiO2 -  gridThickness/2 - gridStandoff, padElm};
-
-
-
-//Lines connecting SiO2 layer
-Line(131) = {131, 132};
-Line(132) = {132, 133};
-Line(133) = {133, 134};
-Line(134) = {134, 135};
-Line(135) = {135, 136};
-Line(136) = {136, 131};
-
-Line(137) = {137, 138};
-Line(138) = {138, 139};
-Line(139) = {139, 140};
-Line(140) = {140, 141};
-Line(141) = {141, 142};
-Line(142) = {142, 143};
-Line(143) = {143, 144};
-Line(144) = {144, 145};
-Line(145) = {145, 146};
-Line(146) = {146, 147};
-Line(147) = {147, 148};
-Line(148) = {148, 137};
-
-//Lines connecting the SiO2 layer to the base
-Line(149) = {101, 131};
-Line(150) = {102, 132};
-Line(151) = {103, 133};
-Line(152) = {104, 134};
-Line(153) = {105, 135};
-Line(154) = {106, 136};
-
-Line(155) = {107, 137};
-Line(156) = {110, 138};
-Line(157) = {109, 139};
-
-Line(158) = {111, 140};
-Line(159) = {114, 141};
-Line(160) = {113, 142};
-
-Line(161) = {115, 143};
-Line(162) = {118, 144};
-Line(163) = {117, 145};
-
-Line(164) = {119, 146};
-Line(165) = {122, 147};
-Line(166) = {121, 148};
-
-//Curve loops for the readout plane
-Curve Loop(101) = {126, -110, -109, 111, -115, -114, 116, -120, -119, 121, -125, -124};
-Curve Loop(102) = {101, 102, 103, 104, 105, 106};
-
-Curve Loop(103) = {107, 108, 109, 110};
-Curve Loop(104) = {112, 113, 114, 115};
-Curve Loop(105) = {117, 118, 119, 120};
-Curve Loop(106) = {122, 123, 124, 125};
-
-Curve Loop(107) = {137, 138, 139, 140, 141, 142, 143, 144, 145, 146, 147, 148};
-Curve Loop(108) = {131, 132, 133, 134, 135, 136};
-
-Curve Loop(109) = {148, -155, -126, 166};
-Curve Loop(110) = {137, -156, 110, 155};
-Curve Loop(111) = {138, -157, 109, 156};
-Curve Loop(112) = {139, -158, -111, 157};
-Curve Loop(113) = {140, -159, 115, 158};
-Curve Loop(114) = {141, -160, 114, 159};
-Curve Loop(115) = {142, -161, -116, 160};
-Curve Loop(116) = {143, -162, 120, 161};
-Curve Loop(117) = {144, -163, 119, 162};
-Curve Loop(118) = {145, -164, -121, 163};
-Curve Loop(119) = {146, -165, 125, 164};
-Curve Loop(120) = {147, -166, 124, 165};
-
-Curve Loop(121) = {131, -150, -101, 149};
-Curve Loop(122) = {132, -151, -102, 150};
-Curve Loop(123) = {133, -152, -103, 151};
-Curve Loop(124) = {134, -153, -104, 152};
-Curve Loop(125) = {135, -154, -105, 153};
-Curve Loop(126) = {136, -149, -106, 154};
-
-//Surfaces for the readout plane
-Plane Surface(101) = {101, 102};
-Plane Surface(102) = {102};
-Plane Surface(103) = {103};
-Plane Surface(104) = {104};
-Plane Surface(105) = {105};
-Plane Surface(106) = {106};
-Plane Surface(107) = {107, 108};
-Plane Surface(108) = {109};
-Plane Surface(109) = {110};
-Plane Surface(110) = {111};
-Plane Surface(111) = {112};
-Plane Surface(112) = {113};
-Plane Surface(113) = {114};
-Plane Surface(114) = {115};
-Plane Surface(115) = {116};
-Plane Surface(116) = {117};
-Plane Surface(117) = {118};
-Plane Surface(118) = {119};
-Plane Surface(119) = {120};
-Plane Surface(120) = {121};
-Plane Surface(121) = {122};
-Plane Surface(122) = {123};
-Plane Surface(123) = {124};
-Plane Surface(124) = {125};
-Plane Surface(125) = {126};
-
-//Volume for the readout Plane
-Surface Loop(3) = {120, 121, 122, 123, 124, 125, 101, 108, 109, 110, 111, 112, 113, 114, 115, 116, 117, 118, 119, 107};
-Volume(3) = {3};
-
-//**********************************************************************
-//Gas
-//**********************************************************************
-
-//Four corners of the cathode
-Point(201) = {(3^.5)*halfPitch, halfPitch, gridThickness/2 + cathodeHeight, farElm};
-Point(202) = {(3^.5)*halfPitch, -halfPitch, gridThickness/2 + cathodeHeight, farElm};
-Point(203) = {-(3^.5)*halfPitch, -halfPitch, gridThickness/2 + cathodeHeight, farElm};
-Point(204) = {-(3^.5)*halfPitch, halfPitch, gridThickness/2 + cathodeHeight, farElm};
-
-//Lines connecting the corners of the cathode
-Line(201) = {201, 202};
-Line(202) = {202, 203};
-Line(203) = {203, 204};
-Line(204) = {204, 201};
-
-//Lines along the corners
-Line(205) = {108, 201};
-Line(206) = {112, 202};
-Line(207) = {116, 203};
-Line(208) = {120, 204};
-
-//Curve loops for the gas
-Curve Loop(201) = {201, 202, 203, 204};
-
-Curve Loop(202) = {201, -206, -112, 158, -139, -157, -108, 205};
-Curve Loop(203) = {202, -207, -117, 161, -142, -160, -113, 206};
-Curve Loop(204) = {203, -208, -122, 164, -145, -163, -118, 207};
-Curve Loop(205) = {204, -205, -107, 155, -148, -166, -123, 208};
-
-//Surfaces of the gas
-Plane Surface(201) = {201};
-Plane Surface(202) = {202, 9};
-Plane Surface(203) = {203, 11};
-Plane Surface(204) = {204, 13};
-Plane Surface(205) = {205, 7};
-
-//Volume for the gas
-Surface Loop(1) = {1, 2, 3, 4, 5, 7, 9, 11, 13, 14, 102, 103, 104, 105, 106, 107, 109, 110, 112, 113, 115, 116, 118, 119, 120, 121, 122, 123, 124, 125, 201, 202, 203, 204, 205};
-Volume(1) = {1};
-
-//+
-Coherence;
-=======
-//**********************************************************************
-// DEFINING THE FIMS GEOMETRY AS MINIMUM CELL
-//     Requires mirroring in x and y
-//**********************************************************************
-
-// Import values from run control file.
-// Parameters in micrometers
-Include "../runControl";
-
-halfPitch = pitch/2;
-
-// Finite element sizes for different regions
-gridElm = holeRadius/2;
-holeElm = gridThickness/2;
-padElm = holeElm;
-diElm = thicknessSiO2/2;
-cathElm = halfPitch/2.;
-
-// Derived Z-coordinates for different layers
-//     Center of grid: z = 0
-cathodeDistance = gridThickness/2 + cathodeHeight;
-gridTop = gridThickness/2;
-gridBottom = -gridThickness/2;
-topSiO2 = - gridThickness/2 - gridStandoff + thicknessSiO2;
-padBase = -gridThickness/2 - gridStandoff;
-
-// Global coordinate limits
-xMin = 0;
-xMax = (3^.5)*halfPitch;
-yMin = 0;
-yMax = halfPitch;
-
-//**********************************************************************
-// GRID STRUCTURE
-//**********************************************************************
-
-// Points - top of the grid
-Point(1) = {0, 0, gridTop, holeElm};
-Point(2) = {0, holeRadius, gridTop, holeElm};
-Point(3) = {holeRadius, 0, gridTop, holeElm};
-
-Point(4) = {xMax, yMax, gridTop, holeElm};
-Point(5) = {xMax - holeRadius, halfPitch, gridTop, holeElm};
-Point(6) = {xMax, yMax - holeRadius, gridTop, holeElm};
-
-Point(7) = {0, yMax, gridTop, gridElm};
-Point(8) = {xMax, 0, gridTop, gridElm};
-
-// Points - bottom of the grid
-Point(9) = {0, 0, gridBottom, holeElm};
-Point(10) = {0, holeRadius, gridBottom, holeElm};
-Point(11) = {holeRadius, 0, gridBottom, holeElm};
-
-Point(12) = {xMax, yMax, gridBottom, holeElm};
-Point(13) = {xMax - holeRadius, halfPitch, gridBottom, holeElm};
-Point(14) = {xMax, yMax - holeRadius, gridBottom, holeElm};
-
-Point(15) = {0, yMax, gridBottom, gridElm};
-Point(16) = {xMax, 0, gridBottom, gridElm};
-
-// Curves - top of grid
-Circle(1) = {2, 1, 3};
-Line(2) = {3, 8};
-Line(3) = {8, 6};
-Circle(4) = {6, 4, 5};
-Line(5) = {5, 7};
-Line(6) = {7, 2};
-
-// Curves - bottom of grid
-Circle(7) = {10, 9, 11};
-Line(8) = {11, 16};
-Line(9) = {16, 14};
-Circle(10) = {14, 12, 13};
-Line(11) = {13, 15};
-Line(12) = {15, 10};
-
-// Connect - top and bottom of grid
-Line(13) = {1, 9};
-Line(14) = {2, 10};
-Line(15) = {3, 11};
-Line(16) = {4, 12};
-Line(17) = {5, 13};
-Line(18) = {6, 14};
-Line(19) = {7, 15};
-Line(20) = {8, 16};
-
-// Surface - top of grid
-Curve Loop(21) = {1, 2, 3, 4, 5, 6};
-Plane Surface(21) = {21};
-
-// Surface - bottom of grid
-Curve Loop(22) = {7, 8, 9, 10, 11, 12};
-Plane Surface(22) = {22};
-
-// Surface - Sides of holes in grid
-Curve Loop(23) = {1, 15, -7, -14};
-Surface(23) = {23};
-Curve Loop(24) = {4, 17, -10, -18};
-Surface(24) = {24};
-
-// Surface - Sides of grid
-Curve Loop(25) = {2, 20, -8, -15};
-Plane Surface(25) = {25};
-Curve Loop(26) = {3, 18, -9, -20};
-Plane Surface(26) = {26};
-Curve Loop(27) = {5, 19, -11, -17};
-Plane Surface(27) = {27};
-Curve Loop(28) = {6, 14, -12, -19};
-Plane Surface(28) = {28};
-
-// Volume - Grid
-Surface Loop(201) = {21, 22, 23, 24, 25, 26, 27, 28};
-Volume(1) = {201};
-
-
-//**********************************************************************
-// PADS & DIELECTRIC
-//**********************************************************************
-
-// ***** PADS *****
-halfPad = padLength/2;
-padMath = (3^.5)*halfPad;
-
-// Points - Central Pad
-Point(101) = {0, 0, padBase, padElm};
-Point(102) = {padLength, 0, padBase, padElm};
-Point(103) = {halfPad, padMath, padBase, padElm};
-Point(104) = {0, padMath, padBase, padElm};
-
-// Lines - Central Pad
-Line(101) = {101, 102};
-Line(102) = {102, 103};
-Line(103) = {103, 104};
-Line(104) = {104, 101};
-
-// Points - Corner Pad
-Point(105) = {xMax, yMax, padBase, padElm};
-Point(106) = {xMax - padLength, yMax, padBase, padElm};
-Point(107) = {xMax - halfPad, yMax - padMath, padBase, padElm};
-Point(108) = {xMax, yMax - padMath, padBase, padElm};
-
-// Lines - Corner Pad
-Line(105) = {105, 106};
-Line(106) = {106, 107};
-Line(107) = {107, 108};
-Line(108) = {108, 105};
-
-// Surfaces - Pads
-Curve Loop(121) = {101, 102, 103, 104};
-Plane Surface(121) = {121};
-Curve Loop(122) = {105, 106, 107, 108};
-Plane Surface(122) = {122};
-
-
-// ***** Dielectric *****
-
-// Points - Dielectric Bottom
-Point(109) = {xMax, 0, padBase, diElm};
-Point(110) = {0, yMax, padBase, diElm};
-
-// Lines - Dielectric Bottom
-Line(109) = {102, 109};
-Line(110) = {109, 108};
-Line(111) = {106, 110};
-Line(112) = {110, 104};
-
-// Points - Dielectric Top
-Point(111) = {0, 0, topSiO2, padElm};
-Point(112) = {padLength, 0, topSiO2, padElm};
-Point(113) = {halfPad, padMath, topSiO2, padElm};
-Point(114) = {0, padMath, topSiO2, padElm};
-Point(115) = {xMax, yMax, topSiO2, padElm};
-Point(116) = {xMax - padLength, yMax, topSiO2, padElm};
-Point(117) = {xMax - halfPad, yMax - padMath, topSiO2, padElm};
-Point(118) = {xMax, yMax - padMath, topSiO2, padElm};
-Point(119) = {xMax, 0, topSiO2, diElm};
-Point(120) = {0, yMax, topSiO2, diElm};
-
-// Lines - Dielectric Top
-Line(113) = {112, 119};
-Line(114) = {119, 118};
-Line(115) = {118, 117};
-Line(116) = {117, 116};
-Line(117) = {116, 120};
-Line(118) = {120, 114};
-Line(119) = {114, 113};
-Line(120) = {113, 112};
-
-// Connect - Top and Bottom of Dielectric
-Line(121) = {112, 102};
-Line(122) = {113, 103};
-Line(123) = {114, 104};
-Line(124) = {116, 106};
-Line(125) = {117, 107};
-Line(126) = {118, 108};
-Line(127) = {119, 109};
-Line(128) = {120, 110};
-
-Line(129) = {111, 101};
-Line(130) = {115, 105};
-
-//Surface - top of dielectric
-Curve Loop(123) = {113, 114, 115, 116, 117, 118, 119, 120};
-Plane Surface(123) = {123};
-
-//Surface - bottom of dielectric
-Curve Loop(124) = {109, 110, -107, -106, 111, 112, -103, -102};
-Plane Surface(124) = {124};
-
-//Surface - Sides of dielectric
-Curve Loop(125) = {113, 127, -109, -121};
-Plane Surface(125) = {125};
-Curve Loop(126) = {114, 126, -110, -127};
-Plane Surface(126) = {126};
-Curve Loop(127) = {115, 125, 107, -126};
-Plane Surface(127) = {127};
-Curve Loop(128) = {116, 124, 106, -125};
-Plane Surface(128) = {128};
-Curve Loop(129) = {117, 128, -111, -124};
-Plane Surface(129) = {129};
-Curve Loop(130) = {118, 123, -112, -128};
-Plane Surface(130) = {130};
-Curve Loop(131) = {119, 122, 103, -123};
-Plane Surface(131) = {131};
-Curve Loop(132) = {120, 121, 102, -122};
-Plane Surface(132) = {132};
-
-// Volume - Dielectric
-Surface Loop(202) = {123, 124, 125, 126, 127, 128, 129, 130, 131, 132};
-Volume(101) = {202};
-
-
-//**********************************************************************
-// GAS VOLUME
-//**********************************************************************
-
-// Points - Cathode Plane
-Point(301) = {0, 0, cathodeDistance, cathElm};
-Point(302) = {xMax, 0, cathodeDistance, cathElm};
-Point(303) = {xMax, halfPitch, cathodeDistance, cathElm};
-Point(304) = {0, halfPitch, cathodeDistance, cathElm};
-
-// Lines - Cathode Plane
-Line(301) = {301, 302};
-Line(302) = {302, 303};
-Line(303) = {303, 304};
-Line(304) = {304, 301};
-
-// Vertical lines - Gas Corner through holes
-Line(305) = {301, 1};
-Line(306) = {9, 111};
-Line(307) = {303, 4};
-Line(308) = {12, 115};
-
-// Vertical lines - Gas Corner with grid
-Line(309) = {302, 8};
-Line(310) = {16, 119};
-Line(311) = {304, 7};
-Line(312) = {15, 120};
-
-// Surface - Top Gas (Cathode)
-Curve Loop(321) = {301, 302, 303, 304};
-Plane Surface(321) = {321};
-
-// Surfaces - Gas Sides
-Curve Loop(322) = {301, 309, -2, 15, 8, 310, -113, 121, -101, -129, -306, -13, -305};
-Plane Surface(322) = {322};
-Curve Loop(323) = {302, 307, 16, 308, 130, -108, -126, -114, -310, 9, -18, -3, -309};
-Plane Surface(323) = {323};
-Curve Loop(324) = {303, 311, -5, 17, 11, 312, -117, 124, -105, -130, -308, -16, -307};
-Plane Surface(324) = {324};
-Curve Loop(325) = {304, 305, 13, 306, 129, -104, -123, -118, -312, 12, -14, -6, -311};
-Plane Surface(325) = {325};
-
-// Volume - Gas
-Surface Loop(203) = {
-    321, //Cathode
-    322, 323, 324, 325, //Sides of volume
-    21, 22, 23, 24, //Grid elements
-    123, 127, 128, 131, 132, //dielectric
-    121, 122 // Pad elements
-};
-Volume(1001) = {203};
-
-
-//**********************************************************************
-// PHYSICAL GROUPS
-//**********************************************************************
-
-// Physical Volumes
-Physical Volume("Grid") = {1};
-Physical Volume("Dielectric") = {101};
-Physical Volume("Gas") = {1001};
-
-
-// ***** Physical Surfaces ***** //
-
-// *** Constant Elements *** //
-
-Physical Surface("Cathode") = {
-    321
-};
-
-Physical Surface("Grid") = {
-    21, // Top
-    22, // Bottom
-    //Sides
-    23, 24, // Hole
-    27, // Top
-    26, // Right
-    25, // Bottom
-    28 // Left
-};
-
-Physical Surface("CentralPad") = {
-    121
-};
-
-Physical Surface("SurroundingPads") = {
-    122
-};
-
-// *** Boundary Elements *** //
-
-Physical Surface("Boundaries") = {
-    322, 323, 324, 325, //Gas
-    125, 126, 129, 130 // Dielectric
-};
-
-Coherence;
->>>>>>> 8e0b3bf4
+//**********************************************************************
+// DEFINING THE FIMS GEOMETRY AS MINIMUM CELL
+//     Requires mirroring in x and y
+//**********************************************************************
+
+// Import values from run control file.
+// Parameters in micrometers
+Include "../runControl";
+
+halfPitch = pitch/2;
+
+// Finite element sizes for different regions
+gridElm = holeRadius/2;
+holeElm = gridThickness/2;
+padElm = holeElm;
+diElm = thicknessSiO2/2;
+cathElm = halfPitch/2.;
+
+// Derived Z-coordinates for different layers
+//     Center of grid: z = 0
+cathodeDistance = gridThickness/2 + cathodeHeight;
+gridTop = gridThickness/2;
+gridBottom = -gridThickness/2;
+topSiO2 = - gridThickness/2 - gridStandoff + thicknessSiO2;
+padBase = -gridThickness/2 - gridStandoff;
+
+// Global coordinate limits
+xMin = 0;
+xMax = (3^.5)*halfPitch;
+yMin = 0;
+yMax = halfPitch;
+
+//**********************************************************************
+// GRID STRUCTURE
+//**********************************************************************
+
+// Points - top of the grid
+Point(1) = {0, 0, gridTop, holeElm};
+Point(2) = {0, holeRadius, gridTop, holeElm};
+Point(3) = {holeRadius, 0, gridTop, holeElm};
+
+Point(4) = {xMax, yMax, gridTop, holeElm};
+Point(5) = {xMax - holeRadius, halfPitch, gridTop, holeElm};
+Point(6) = {xMax, yMax - holeRadius, gridTop, holeElm};
+
+Point(7) = {0, yMax, gridTop, gridElm};
+Point(8) = {xMax, 0, gridTop, gridElm};
+
+// Points - bottom of the grid
+Point(9) = {0, 0, gridBottom, holeElm};
+Point(10) = {0, holeRadius, gridBottom, holeElm};
+Point(11) = {holeRadius, 0, gridBottom, holeElm};
+
+Point(12) = {xMax, yMax, gridBottom, holeElm};
+Point(13) = {xMax - holeRadius, halfPitch, gridBottom, holeElm};
+Point(14) = {xMax, yMax - holeRadius, gridBottom, holeElm};
+
+Point(15) = {0, yMax, gridBottom, gridElm};
+Point(16) = {xMax, 0, gridBottom, gridElm};
+
+// Curves - top of grid
+Circle(1) = {2, 1, 3};
+Line(2) = {3, 8};
+Line(3) = {8, 6};
+Circle(4) = {6, 4, 5};
+Line(5) = {5, 7};
+Line(6) = {7, 2};
+
+// Curves - bottom of grid
+Circle(7) = {10, 9, 11};
+Line(8) = {11, 16};
+Line(9) = {16, 14};
+Circle(10) = {14, 12, 13};
+Line(11) = {13, 15};
+Line(12) = {15, 10};
+
+// Connect - top and bottom of grid
+Line(13) = {1, 9};
+Line(14) = {2, 10};
+Line(15) = {3, 11};
+Line(16) = {4, 12};
+Line(17) = {5, 13};
+Line(18) = {6, 14};
+Line(19) = {7, 15};
+Line(20) = {8, 16};
+
+// Surface - top of grid
+Curve Loop(21) = {1, 2, 3, 4, 5, 6};
+Plane Surface(21) = {21};
+
+// Surface - bottom of grid
+Curve Loop(22) = {7, 8, 9, 10, 11, 12};
+Plane Surface(22) = {22};
+
+// Surface - Sides of holes in grid
+Curve Loop(23) = {1, 15, -7, -14};
+Surface(23) = {23};
+Curve Loop(24) = {4, 17, -10, -18};
+Surface(24) = {24};
+
+// Surface - Sides of grid
+Curve Loop(25) = {2, 20, -8, -15};
+Plane Surface(25) = {25};
+Curve Loop(26) = {3, 18, -9, -20};
+Plane Surface(26) = {26};
+Curve Loop(27) = {5, 19, -11, -17};
+Plane Surface(27) = {27};
+Curve Loop(28) = {6, 14, -12, -19};
+Plane Surface(28) = {28};
+
+// Volume - Grid
+Surface Loop(201) = {21, 22, 23, 24, 25, 26, 27, 28};
+Volume(1) = {201};
+
+
+//**********************************************************************
+// PADS & DIELECTRIC
+//**********************************************************************
+
+// ***** PADS *****
+halfPad = padLength/2;
+padMath = (3^.5)*halfPad;
+
+// Points - Central Pad
+Point(101) = {0, 0, padBase, padElm};
+Point(102) = {padLength, 0, padBase, padElm};
+Point(103) = {halfPad, padMath, padBase, padElm};
+Point(104) = {0, padMath, padBase, padElm};
+
+// Lines - Central Pad
+Line(101) = {101, 102};
+Line(102) = {102, 103};
+Line(103) = {103, 104};
+Line(104) = {104, 101};
+
+// Points - Corner Pad
+Point(105) = {xMax, yMax, padBase, padElm};
+Point(106) = {xMax - padLength, yMax, padBase, padElm};
+Point(107) = {xMax - halfPad, yMax - padMath, padBase, padElm};
+Point(108) = {xMax, yMax - padMath, padBase, padElm};
+
+// Lines - Corner Pad
+Line(105) = {105, 106};
+Line(106) = {106, 107};
+Line(107) = {107, 108};
+Line(108) = {108, 105};
+
+// Surfaces - Pads
+Curve Loop(121) = {101, 102, 103, 104};
+Plane Surface(121) = {121};
+Curve Loop(122) = {105, 106, 107, 108};
+Plane Surface(122) = {122};
+
+
+// ***** Dielectric *****
+
+// Points - Dielectric Bottom
+Point(109) = {xMax, 0, padBase, diElm};
+Point(110) = {0, yMax, padBase, diElm};
+
+// Lines - Dielectric Bottom
+Line(109) = {102, 109};
+Line(110) = {109, 108};
+Line(111) = {106, 110};
+Line(112) = {110, 104};
+
+// Points - Dielectric Top
+Point(111) = {0, 0, topSiO2, padElm};
+Point(112) = {padLength, 0, topSiO2, padElm};
+Point(113) = {halfPad, padMath, topSiO2, padElm};
+Point(114) = {0, padMath, topSiO2, padElm};
+Point(115) = {xMax, yMax, topSiO2, padElm};
+Point(116) = {xMax - padLength, yMax, topSiO2, padElm};
+Point(117) = {xMax - halfPad, yMax - padMath, topSiO2, padElm};
+Point(118) = {xMax, yMax - padMath, topSiO2, padElm};
+Point(119) = {xMax, 0, topSiO2, diElm};
+Point(120) = {0, yMax, topSiO2, diElm};
+
+// Lines - Dielectric Top
+Line(113) = {112, 119};
+Line(114) = {119, 118};
+Line(115) = {118, 117};
+Line(116) = {117, 116};
+Line(117) = {116, 120};
+Line(118) = {120, 114};
+Line(119) = {114, 113};
+Line(120) = {113, 112};
+
+// Connect - Top and Bottom of Dielectric
+Line(121) = {112, 102};
+Line(122) = {113, 103};
+Line(123) = {114, 104};
+Line(124) = {116, 106};
+Line(125) = {117, 107};
+Line(126) = {118, 108};
+Line(127) = {119, 109};
+Line(128) = {120, 110};
+
+Line(129) = {111, 101};
+Line(130) = {115, 105};
+
+//Surface - top of dielectric
+Curve Loop(123) = {113, 114, 115, 116, 117, 118, 119, 120};
+Plane Surface(123) = {123};
+
+//Surface - bottom of dielectric
+Curve Loop(124) = {109, 110, -107, -106, 111, 112, -103, -102};
+Plane Surface(124) = {124};
+
+//Surface - Sides of dielectric
+Curve Loop(125) = {113, 127, -109, -121};
+Plane Surface(125) = {125};
+Curve Loop(126) = {114, 126, -110, -127};
+Plane Surface(126) = {126};
+Curve Loop(127) = {115, 125, 107, -126};
+Plane Surface(127) = {127};
+Curve Loop(128) = {116, 124, 106, -125};
+Plane Surface(128) = {128};
+Curve Loop(129) = {117, 128, -111, -124};
+Plane Surface(129) = {129};
+Curve Loop(130) = {118, 123, -112, -128};
+Plane Surface(130) = {130};
+Curve Loop(131) = {119, 122, 103, -123};
+Plane Surface(131) = {131};
+Curve Loop(132) = {120, 121, 102, -122};
+Plane Surface(132) = {132};
+
+// Volume - Dielectric
+Surface Loop(202) = {123, 124, 125, 126, 127, 128, 129, 130, 131, 132};
+Volume(101) = {202};
+
+
+//**********************************************************************
+// GAS VOLUME
+//**********************************************************************
+
+// Points - Cathode Plane
+Point(301) = {0, 0, cathodeDistance, cathElm};
+Point(302) = {xMax, 0, cathodeDistance, cathElm};
+Point(303) = {xMax, halfPitch, cathodeDistance, cathElm};
+Point(304) = {0, halfPitch, cathodeDistance, cathElm};
+
+// Lines - Cathode Plane
+Line(301) = {301, 302};
+Line(302) = {302, 303};
+Line(303) = {303, 304};
+Line(304) = {304, 301};
+
+// Vertical lines - Gas Corner through holes
+Line(305) = {301, 1};
+Line(306) = {9, 111};
+Line(307) = {303, 4};
+Line(308) = {12, 115};
+
+// Vertical lines - Gas Corner with grid
+Line(309) = {302, 8};
+Line(310) = {16, 119};
+Line(311) = {304, 7};
+Line(312) = {15, 120};
+
+// Surface - Top Gas (Cathode)
+Curve Loop(321) = {301, 302, 303, 304};
+Plane Surface(321) = {321};
+
+// Surfaces - Gas Sides
+Curve Loop(322) = {301, 309, -2, 15, 8, 310, -113, 121, -101, -129, -306, -13, -305};
+Plane Surface(322) = {322};
+Curve Loop(323) = {302, 307, 16, 308, 130, -108, -126, -114, -310, 9, -18, -3, -309};
+Plane Surface(323) = {323};
+Curve Loop(324) = {303, 311, -5, 17, 11, 312, -117, 124, -105, -130, -308, -16, -307};
+Plane Surface(324) = {324};
+Curve Loop(325) = {304, 305, 13, 306, 129, -104, -123, -118, -312, 12, -14, -6, -311};
+Plane Surface(325) = {325};
+
+// Volume - Gas
+Surface Loop(203) = {
+    321, //Cathode
+    322, 323, 324, 325, //Sides of volume
+    21, 22, 23, 24, //Grid elements
+    123, 127, 128, 131, 132, //dielectric
+    121, 122 // Pad elements
+};
+Volume(1001) = {203};
+
+
+//**********************************************************************
+// PHYSICAL GROUPS
+//**********************************************************************
+
+// Physical Volumes
+Physical Volume("Grid") = {1};
+Physical Volume("Dielectric") = {101};
+Physical Volume("Gas") = {1001};
+
+
+// ***** Physical Surfaces ***** //
+
+// *** Constant Elements *** //
+
+Physical Surface("Cathode") = {
+    321
+};
+
+Physical Surface("Grid") = {
+    21, // Top
+    22, // Bottom
+    //Sides
+    23, 24, // Hole
+    27, // Top
+    26, // Right
+    25, // Bottom
+    28 // Left
+};
+
+Physical Surface("CentralPad") = {
+    121
+};
+
+Physical Surface("SurroundingPads") = {
+    122
+};
+
+// *** Boundary Elements *** //
+
+Physical Surface("Boundaries") = {
+    322, 323, 324, 325, //Gas
+    125, 126, 129, 130 // Dielectric
+};
+
+Coherence;