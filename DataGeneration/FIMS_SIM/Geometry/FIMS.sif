--- conflicted
+++ resolved
@@ -129,7 +129,6 @@
 End
 
 Boundary Condition 3
-<<<<<<< HEAD
   Target Boundaries(1) = 3
   Name = "CentralPad"
     Potential = 0.0
@@ -145,20 +144,4 @@
   Target Boundaries(1) = 5
   Name = "MirrorBoundary"
   Electric Flux = 0.0
-End
-=======
-  Target Boundaries(5) = 16 17 18 19 20 
-  Name = "Pad"
-  Potential = 0
-End
-
-Boundary Condition 4
-  Target Boundaries(44) = 1000 1001 1002 1003 1004 1005 1006 1007 1008 1009 1010 1011 1012 1013 1014 1015 1016 1017 1018 1019 1020 1021 1022 1023 1024 1025 1026 1027 1028 1029 1030 1031 1032 1033 1034 1035 1036 1037 1038 1039 1040 1041 1042 1043
-  Name = "SiO2_Surface"
-
-  # Define the variable that holds the nodal charge values
-  # This tells Elmer to expect a list of values for each node in this boundary
-  SurfaceCharge = Variable "Nodes"
-    File "surfaceCharges.dat"
-End
->>>>>>> 7cda7d43
+End