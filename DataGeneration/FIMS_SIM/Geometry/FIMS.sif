--- conflicted
+++ resolved
@@ -52,18 +52,9 @@
 
 Solver 1
   Equation = Electrostatics
-<<<<<<< HEAD
-HEAD
   Variable = Potential
   Calculate Electric Field = True
   Procedure = "StatElecSolve" "StatElecSolver"
-learning_git
-=======
-  Variable = Potential
-  Calculate Electric Field = True
-  Procedure = "StatElecSolve" "StatElecSolver"
-
->>>>>>> fdaa53b8
   Exec Solver = Always
   Stabilize = True
   Optimize Bandwidth = True
@@ -93,10 +84,6 @@
 
 Material 1
   Name = "Air (room temperature)"
-<<<<<<< HEAD
-HEAD
-=======
->>>>>>> fdaa53b8
   Viscosity = 1.983e-5
   Heat Capacity = 1005.0
   Heat expansion Coefficient = 3.43e-3
@@ -104,18 +91,10 @@
   Heat Conductivity = 0.0257
   Sound speed = 343.0
   Relative Permittivity = 1
-<<<<<<< HEAD
-learning_git
-=======
->>>>>>> fdaa53b8
 End
 
 Material 2
   Name = "Aluminium (generic)"
-<<<<<<< HEAD
-HEAD
-=======
->>>>>>> fdaa53b8
   Density = 2700.0
   Relative Permittivity = 1e10
   Heat Capacity = 897.0
@@ -124,10 +103,6 @@
   Poisson ratio = 0.35
   Youngs modulus = 70.0e9
   Heat expansion Coefficient = 23.1e-6
-<<<<<<< HEAD
-learning_git
-=======
->>>>>>> fdaa53b8
 End
 
 Material 3
