--- conflicted
+++ resolved
@@ -2,10 +2,7 @@
   CHECK KEYWORDS Warn
   Mesh DB "elmerResults" "."
   Include Path ""
-HEAD
   Results Directory "elmerResults"
-learning_git
-End
 
 Simulation
   Max Output Level = 5
@@ -121,22 +118,12 @@
 Boundary Condition 1
   Target Boundaries(1) = 1
   Name = "Cathode"
-<<<<<<< HEAD
   Potential = -540
-=======
-	Potential = -537.45
->>>>>>> f72ae4c7
-End
 
 Boundary Condition 2
   Target Boundaries(1) = 2
   Name = "Grid"
-<<<<<<< HEAD
   Potential = -500
-=======
-	Potential = -497.5
->>>>>>> f72ae4c7
-End
 
 Boundary Condition 3
   Target Boundaries(1) = 3
