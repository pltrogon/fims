Header
  CHECK KEYWORDS Warn
  Mesh DB "elmerResults" "."
  Include Path ""
<<<<<<< HEAD
  Results Directory "elmerResults"
=======
  Results Directory ""
>>>>>>> 4218e485
End

Simulation
  Max Output Level = 5
  Coordinate System = Cartesian
  Coordinate Mapping(3) = 1 2 3
  Simulation Type = Steady state
  Steady State Max Iterations = 1
  Output Intervals(1) = 1
  Coordinate Scaling = 1e-6
  Solver Input File = FIMS.sif
  Post File = FIMS.ep
  Output file = "elmerResults/FIMS.result"
End

Constants
  Gravity(4) = 0 -1 0 9.82
  Stefan Boltzmann = 5.670374419e-08
  Permittivity of Vacuum = 8.85418781e-12
  Permeability of Vacuum = 1.25663706e-6
  Boltzmann Constant = 1.380649e-23
  Unit Charge = 1.6021766e-19
End

Body 1
  Target Bodies(1) = 1
  Name = "Gas"
  Equation = 1
  Material = 1
End

Body 2
  Target Bodies(1) = 2
  Name = "Amplification Grid"
  Equation = 1
  Material = 2
End

Body 3
  Target Bodies(1) = 3
  Name = "SiO2"
  Equation = 1
  Material = 3
End

Solver 1
  Equation = Electrostatics
<<<<<<< HEAD
  Variable = Potential
  Calculate Electric Field = True
  Procedure = "StatElecSolve" "StatElecSolver"
=======
  Procedure = "StatElecSolve" "StatElecSolver"
  Calculate Electric Field = True
  Variable = Potential
>>>>>>> 4218e485
  Exec Solver = Always
  Stabilize = True
  Optimize Bandwidth = True
  Steady State Convergence Tolerance = 1.0e-5
  Nonlinear System Convergence Tolerance = 1.0e-7
  Nonlinear System Max Iterations = 400
  Nonlinear System Newton After Iterations = 3
  Nonlinear System Newton After Tolerance = 1.0e-3
  Nonlinear System Relaxation Factor = 1.5
  Linear System Solver = Iterative
  Linear System Iterative Method = BiCGStab
  Linear System Max Iterations = 500
  Linear System Convergence Tolerance = 1.0e-10
  BiCGstabl polynomial degree = 2
  Linear System Preconditioning = ILU0
  Linear System ILUT Tolerance = 1.0e-3
  Linear System Abort Not Converged = False
  Linear System Residual Output = 10
  Linear System Precondition Recompute = 1
End

Equation 1
  Name = "Efield"
  Electric Field = Computed
  Active Solvers(1) = 1
End

Material 1
  Name = "Air (room temperature)"
<<<<<<< HEAD
  Viscosity = 1.983e-5
  Heat Capacity = 1005.0
  Heat expansion Coefficient = 3.43e-3
  Density = 1.205
  Heat Conductivity = 0.0257
  Sound speed = 343.0
  Relative Permittivity = 1
=======
  Sound speed = 343.0
  Density = 1.205
  Heat Capacity = 1005.0
  Relative Permittivity = 1
  Heat Conductivity = 0.0257
  Viscosity = 1.983e-5
  Heat expansion Coefficient = 3.43e-3
>>>>>>> 4218e485
End

Material 2
  Name = "Aluminium (generic)"
<<<<<<< HEAD
  Density = 2700.0
  Relative Permittivity = 1e10
  Heat Capacity = 897.0
  Heat Conductivity = 237.0
  Sound speed = 5000.0
  Poisson ratio = 0.35
  Youngs modulus = 70.0e9
  Heat expansion Coefficient = 23.1e-6
=======
  Poisson ratio = 0.35
  Heat Conductivity = 237.0
  Sound speed = 5000.0
  Youngs modulus = 70.0e9
  Density = 2700.0
  Relative Permittivity = 1e10
  Heat expansion Coefficient = 23.1e-6
  Heat Capacity = 897.0
>>>>>>> 4218e485
End

Material 3
  Name = "SiO2"
  Relative Permittivity = 4
End

Boundary Condition 1
  Target Boundaries(1) = 40 
  Name = "Cathode"
  Potential = -540
End

Boundary Condition 2
  Target Boundaries(10) = 1 2 3 4 5 7 9 11 13 14 
  Name = "Grid"
  Potential = -500
End

Boundary Condition 3
  Target Boundaries(5) = 16 17 18 19 20 
  Name = "Pad"
  Potential = 0
End<|MERGE_RESOLUTION|>--- conflicted
+++ resolved
@@ -2,11 +2,9 @@
   CHECK KEYWORDS Warn
   Mesh DB "elmerResults" "."
   Include Path ""
-<<<<<<< HEAD
+HEAD
   Results Directory "elmerResults"
-=======
-  Results Directory ""
->>>>>>> 4218e485
+learning_git
 End
 
 Simulation
@@ -54,15 +52,11 @@
 
 Solver 1
   Equation = Electrostatics
-<<<<<<< HEAD
+HEAD
   Variable = Potential
   Calculate Electric Field = True
   Procedure = "StatElecSolve" "StatElecSolver"
-=======
-  Procedure = "StatElecSolve" "StatElecSolver"
-  Calculate Electric Field = True
-  Variable = Potential
->>>>>>> 4218e485
+learning_git
   Exec Solver = Always
   Stabilize = True
   Optimize Bandwidth = True
@@ -92,7 +86,7 @@
 
 Material 1
   Name = "Air (room temperature)"
-<<<<<<< HEAD
+HEAD
   Viscosity = 1.983e-5
   Heat Capacity = 1005.0
   Heat expansion Coefficient = 3.43e-3
@@ -100,20 +94,12 @@
   Heat Conductivity = 0.0257
   Sound speed = 343.0
   Relative Permittivity = 1
-=======
-  Sound speed = 343.0
-  Density = 1.205
-  Heat Capacity = 1005.0
-  Relative Permittivity = 1
-  Heat Conductivity = 0.0257
-  Viscosity = 1.983e-5
-  Heat expansion Coefficient = 3.43e-3
->>>>>>> 4218e485
+learning_git
 End
 
 Material 2
   Name = "Aluminium (generic)"
-<<<<<<< HEAD
+HEAD
   Density = 2700.0
   Relative Permittivity = 1e10
   Heat Capacity = 897.0
@@ -122,16 +108,7 @@
   Poisson ratio = 0.35
   Youngs modulus = 70.0e9
   Heat expansion Coefficient = 23.1e-6
-=======
-  Poisson ratio = 0.35
-  Heat Conductivity = 237.0
-  Sound speed = 5000.0
-  Youngs modulus = 70.0e9
-  Density = 2700.0
-  Relative Permittivity = 1e10
-  Heat expansion Coefficient = 23.1e-6
-  Heat Capacity = 897.0
->>>>>>> 4218e485
+learning_git
 End
 
 Material 3
