{
 "cells": [
  {
   "cell_type": "code",
   "execution_count": null,
   "id": "d0b893f7-d9dd-4e73-81bc-2015f6e9f7da",
   "metadata": {},
   "outputs": [],
   "source": [
    "import numpy as np\n",
    "import pandas as pd\n",
    "import uproot\n",
    "import matplotlib.pyplot as plt\n",
    "import os\n",
    "import math\n",
    "import subprocess\n",
    "import time\n",
    "\n",
    "from scipy.optimize import curve_fit\n",
    "from scipy.special import gamma\n",
    "from scipy.special import gammaincc"
   ]
  },
  {
   "cell_type": "code",
   "execution_count": null,
   "id": "bc37532e-6f37-4941-bb07-443256b65e19",
   "metadata": {},
   "outputs": [],
   "source": [
    "# File pathways necessary for running\n",
    "GARFIELDSOURCE  = '/Users/tannerp/Work/garfield/install/share/Garfield/setupGarfield.sh'"
   ]
  },
  {
   "cell_type": "code",
   "execution_count": null,
   "id": "4e29710c-63a6-4b62-b689-c0d3b70de0ab",
   "metadata": {},
   "outputs": [],
   "source": [
    "def setupSimulation():\n",
    "    \"\"\"\n",
    "    \"\"\"\n",
    "    if not os.path.exists(\"build\"):\n",
    "        os.makedirs(\"build\")\n",
    "\n",
    "    makeBuild = (\n",
    "        f'source {GARFIELDSOURCE} && '\n",
    "        f'cd build && '\n",
    "        f'cmake .. && '\n",
    "        f'make'\n",
    "    )\n",
    "    result = subprocess.run(\n",
    "        makeBuild,\n",
    "        shell=True,\n",
    "        check=True,\n",
    "        executable='/bin/bash',\n",
    "        capture_output=True,\n",
    "        text=True\n",
    "    )\n",
    "    return\n",
    "        \n",
    "setupSimulation()    "
   ]
  },
  {
   "cell_type": "code",
   "execution_count": null,
   "id": "6559f60d-c523-4c11-a203-ec42304ed9c6",
   "metadata": {},
   "outputs": [],
   "source": [
    "def defaultParam():\n",
    "    \"\"\"\n",
    "    \"\"\"\n",
    "    defaultParam = {\n",
    "        'pixelWidth': 10.,\n",
    "        'pitch': 55.,\n",
    "        'meshStandoff': 100.,\n",
    "        'meshThickness': 5.,\n",
    "        'holeRadius': 16.,\n",
    "        'cathodeHeight': 400.,\n",
    "        'thicknessSiO2': 5.,\n",
    "        'fieldRatio': 25.,\n",
    "        'numFieldLine': 25,\n",
    "        'transparencyLimit': .1,\n",
    "        'numAvalanche': 1000,\n",
    "        'avalancheLimit': 200,\n",
    "        'gasCompAr': 80.,\n",
    "        'gasCompCO2': 20.,\n",
    "    }\n",
    "    return defaultParam"
   ]
  },
  {
   "cell_type": "code",
   "execution_count": null,
   "id": "92d4ee74-2bcc-4b56-a3f2-e5ad61ba264b",
   "metadata": {},
   "outputs": [],
   "source": [
    "def readParam():\n",
    "    \"\"\"\n",
    "    \"\"\"\n",
    "    filename = 'runControl'\n",
    "    param = {}\n",
    "    \n",
    "    try:\n",
    "        with open(filename, 'r') as file:\n",
    "            for line in file:\n",
    "                line = line.strip()  # Remove leading/trailing whitespace\n",
    "                if line.startswith('/') or not line:  # Skip comments and empty lines\n",
    "                    continue\n",
    "                # Split the line at the '='\n",
    "                parts = line.split('=', 1)\n",
    "                if len(parts) == 2:\n",
    "                    key, value = parts[0].strip(), parts[1].strip()\n",
    "                    value = value.rstrip(';') # Remove trailing semicolon\n",
    "                    param[key] = value\n",
    "                else:\n",
    "                    print(f\"Skipping malformed line: {line}\")\n",
    "    except FileNotFoundError:\n",
    "        print(f\"Error: File '{filename}' not found.\")\n",
    "        return {}\n",
    "    except Exception as e:\n",
    "        print(f\"An error occurred while reading the file: {e}\")\n",
    "        return {}\n",
    "\n",
    "    return param"
   ]
  },
  {
   "cell_type": "code",
   "execution_count": null,
   "id": "efaf2181-8d9c-4ff1-8239-6b8128e83059",
   "metadata": {},
   "outputs": [],
   "source": [
    "def writeRunControl(param=None):\n",
    "    \"\"\"\n",
    "    \"\"\"\n",
    "    filename = 'runControl'\n",
    "\n",
    "    if param is None or not param:\n",
    "        print(f\"No parameters to write to {filename}.\")\n",
    "        return\n",
    "\n",
    "    try:\n",
    "        with open(filename, 'r') as file:\n",
    "            oldLines = file.readlines()  # Read all lines of the file\n",
    "    except FileNotFoundError:\n",
    "        print(f\"Error: File '{filename}' not found.\")\n",
    "        return\n",
    "    except Exception as e:\n",
    "        print(f\"An error occurred while reading the file: {e}\")\n",
    "        return\n",
    "\n",
    "    newLines = []\n",
    "    for line in oldLines:\n",
    "        line = line.strip()\n",
    "        if line.startswith('/') or not line:\n",
    "            newLines.append(line + '\\n')  # Keep comments and empty lines\n",
    "            continue\n",
    "\n",
    "        parts = line.split('=', 1)\n",
    "        if len(parts) == 2:\n",
    "            key = parts[0].strip()\n",
    "            if key in param:\n",
    "                newLines.append(f\"{key} = {param[key]};\\n\")  # Update value\n",
    "            else:\n",
    "                newLines.append(line + '\\n') #keep original line\n",
    "        else:\n",
    "            newLines.append(line + '\\n')  # Keep non-parameter lines\n",
    "\n",
    "    try:\n",
    "        with open(filename, 'w') as file:\n",
    "            file.writelines(newLines)\n",
    "    except Exception as e:\n",
    "        print(f\"An error occurred while writing to {filename}: {e}\")\n",
    "    \n",
    "    return"
   ]
  },
  {
   "cell_type": "code",
   "execution_count": null,
   "id": "11158e4d-f23c-4cd0-acff-6aa829c6d1a4",
   "metadata": {},
   "outputs": [],
   "source": [
    "def calcPotentials(param=None):\n",
    "    \"\"\"\n",
    "    \"\"\"\n",
    "\n",
    "    if param is None or not param:\n",
    "        print(f\"Invalid parameters.\")\n",
    "        return None\n",
    "        \n",
    "    convertEField = 0.1 # 1 kV/cm = 0.1 V/micron\n",
    "    \n",
    "    # Calculate the voltage required to achieve amplification field\n",
    "    meshDistance = float(param['meshStandoff']) - float(param['meshThickness'])/2. #micron\n",
    "\n",
    "    meshVoltage = float(param['fieldRatio'])*convertEField*meshDistance\n",
    "\n",
    "    # Calculate for drift field\n",
    "    cathodeDistance = float(param['cathodeHeight']) - float(param['meshThickness'])/2. #micron\n",
    "    cathodeVoltage = convertEField*cathodeDistance + meshVoltage\n",
    "\n",
    "    potentials = {\n",
    "        'cathodeVoltage': -cathodeVoltage,\n",
    "        'meshVoltage': -meshVoltage\n",
    "    }\n",
    "    \n",
    "    return potentials"
   ]
  },
  {
   "cell_type": "code",
   "execution_count": null,
   "id": "be0330d2-ee9a-45c6-af6e-7cdadd233c15",
   "metadata": {},
   "outputs": [],
   "source": [
    "def writeSIF(param=None):\n",
    "    \"\"\"\n",
    "    \"\"\"\n",
    "    filename = os.path.join('./Geometry', 'FIMS.sif')\n",
    "\n",
    "    if param is None or not param:\n",
    "        print(f\"Invalid parameters.\")\n",
    "        return None\n",
    "    \n",
    "    try:\n",
    "        with open(filename, 'r') as file:\n",
    "            sifLines = file.readlines()  # Read all lines of the file\n",
    "\n",
    "    except FileNotFoundError:\n",
    "        print(f\"Error: File '{filename}' not found.\")\n",
    "        return\n",
    "    except Exception as e:\n",
    "        print(f\"An error occurred while reading the file: {e}\")\n",
    "        return\n",
    "\n",
    "    potentials = calcPotentials(param)\n",
    "\n",
    "    writeCathode = -1\n",
    "    writeMesh = -1\n",
    "\n",
    "    # Find the cathod and mesh naming lines\n",
    "    for i, line in enumerate(sifLines):\n",
    "        if 'Name = \"Cathode\"' in line:\n",
    "            writeCathode = i+1\n",
    "        if 'Name = \"Mesh\"' in line:\n",
    "            writeMesh = i+1\n",
    "\n",
    "    if writeCathode == -1 or 'Potential =' not in sifLines[writeCathode]:\n",
    "        print('Error with cathode.')\n",
    "        return\n",
    "    if writeMesh == -1 or 'Potential =' not in sifLines[writeMesh]:\n",
    "        print('Error with mesh.')\n",
    "        return\n",
    "    \n",
    "    sifLines[writeCathode] = f'\\tPotential = {potentials['cathodeVoltage']}\\n'\n",
    "    sifLines[writeMesh] = f'\\tPotential = {potentials['meshVoltage']}\\n'\n",
    "        \n",
    "    try:\n",
    "        with open(filename, 'w') as file:\n",
    "            file.writelines(sifLines)\n",
    "    except Exception as e:\n",
    "        print(f\"An error occurred while writing to {filename}: {e}\")\n",
    "        return\n",
    "        \n",
    "    return"
   ]
  },
  {
   "cell_type": "code",
   "execution_count": null,
   "id": "2c861411-28cb-4f00-9692-1cd354740774",
   "metadata": {},
   "outputs": [],
   "source": [
    "def writeParam(param=None):\n",
    "    \"\"\"\n",
    "    \"\"\"\n",
    "    if param is None or not param:\n",
    "        print(f\"No parameters to write.\")\n",
    "        return    \n",
    "\n",
    "    writeRunControl(param)\n",
    "    writeSIF(param)\n",
    "    \n",
    "    return"
   ]
  },
  {
   "cell_type": "code",
   "execution_count": null,
   "id": "d7711ad2-446e-473f-a577-2d17b8bd9615",
   "metadata": {},
   "outputs": [],
   "source": [
    "def resetParam():\n",
    "    \"\"\"\n",
    "    \"\"\"\n",
    "    defaultParams = defaultParam()\n",
    "    writeParam(defaultParams)\n",
    "\n",
    "    print('Parameters have been reset.')\n",
    "    \n",
    "    return defaultParams"
   ]
  },
  {
   "cell_type": "code",
   "execution_count": null,
   "id": "e798c338-d906-47ce-b679-f98686880b1d",
   "metadata": {},
   "outputs": [],
   "source": [
    "def runGmsh():\n",
    "    with open(os.path.join(os.getcwd(), 'log/logGmsh.txt'), 'w+') as gmshOutput:\n",
    "        startTime = time.monotonic()\n",
    "        subprocess.run(['gmsh', os.path.join('./Geometry/', 'FIMS.txt'), '-3'], stdout=gmshOutput)\n",
    "        endTime = time.monotonic()\n",
    "        gmshOutput.write(f'\\n\\nGmsh run time: {endTime - startTime} s')\n",
    "    return\n",
    "\n",
    "def runElmer():\n",
    "    originalCWD = os.getcwd()\n",
    "    os.chdir('./Geometry')\n",
    "    try:\n",
    "        with open(os.path.join(originalCWD, 'log/logElmerGrid.txt'), 'w+') as elmerOutput:\n",
    "            startTime = time.monotonic()\n",
    "            subprocess.run(['ElmerGrid', '14', '2', 'FIMS.msh', '-out', '.', '-autoclean'], stdout=elmerOutput)\n",
    "            endTime = time.monotonic()\n",
    "            elmerOutput.write(f'\\n\\nElmerGrid run time: {endTime - startTime} s')\n",
    "            \n",
    "        with open(os.path.join(originalCWD, 'log/logElmerSolver.txt'), 'w+') as elmerOutput:\n",
    "            startTime = time.monotonic()\n",
    "            subprocess.run(['ElmerSolver', 'FIMS.sif'], stdout=elmerOutput)\n",
    "            endTime = time.monotonic()\n",
    "            elmerOutput.write(f'\\n\\nElmerSolver run time: {endTime - startTime} s')\n",
    "    finally:\n",
    "        os.chdir(originalCWD)\n",
    "    return\n",
    "\n",
    "def runGarfield():\n",
    "    originalCWD = os.getcwd()\n",
    "    os.chdir('./build/')\n",
    "    try:\n",
    "        with open(os.path.join(originalCWD, 'log/logGarfield.txt'), 'w+') as garfieldOutput:\n",
    "            startTime = time.monotonic()\n",
    "            setupAvalanche = (\n",
    "                f'source {GARFIELDSOURCE} && '\n",
    "                f'make && '\n",
    "                f'./runAvalanche'\n",
    "            )\n",
    "            subprocess.run(setupAvalanche, stdout=garfieldOutput, shell=True, check=True)\n",
    "            endTime = time.monotonic()\n",
    "            garfieldOutput.write(f'\\n\\nGarfield run time: {endTime - startTime} s')\n",
    "    finally:\n",
    "        os.chdir(originalCWD)\n",
    "    return\n",
    "\n",
    "def runSimulation(param=None):\n",
    "\n",
    "    if param is None or not param:\n",
    "        print(f\"No parameters to run.\")\n",
    "        return   \n",
    "        \n",
    "    writeParam(param)\n",
    "    runGmsh()\n",
    "    runElmer()\n",
    "    runGarfield()\n",
    "    return"
   ]
  },
  {
   "cell_type": "code",
   "execution_count": null,
   "id": "8bd04dbf-ba66-4000-b7bc-3a037c93a427",
   "metadata": {},
   "outputs": [],
   "source": [
    "def getRunNumber():\n",
    "    \"\"\"\n",
    "    \"\"\"\n",
    "    filename = 'runNo'\n",
    "\n",
    "    try:\n",
    "        with open(filename, 'r') as file:\n",
    "            content = file.read().strip()\n",
    "            runNo = int(content)\n",
    "    except FileNotFoundError:\n",
    "        print(f\"Error: File '{filename}' not found.\")\n",
    "        return\n",
    "    except ValueError:\n",
    "        print(f\"Error: Invalid number format in '{filename}\")\n",
    "        return\n",
    "    except Exception as e:\n",
    "        print(f\"An error occurred while reading the file: {e}\")\n",
    "        return\n",
    "    \n",
    "    return runNo"
   ]
  },
  {
   "cell_type": "code",
   "execution_count": null,
   "id": "501a568b-c492-458e-9d11-aa6281ae118a",
   "metadata": {},
   "outputs": [],
   "source": [
    "def varyParam(parameter, minVal, maxVal, numSteps=10):\n",
    "    \"\"\"\n",
    "    \"\"\"\n",
    "    \n",
    "    resetParam()\n",
    "    param = readParam()\n",
    "    \n",
    "    if parameter not in param:\n",
    "        print(f\"Parameter '{parameter}' not able to be varied.\")\n",
    "        return None, None\n",
    "\n",
    "    runNo = getRunNumber()\n",
    "    print(f\"Varying '{parameter}'. Initial run number: {runNo}\")\n",
    "\n",
    "    variedParam = np.linspace(minVal, maxVal, numSteps)\n",
    "    \n",
    "\n",
    "    for inParam in variedParam:\n",
    "        param[parameter] = inParam\n",
    "\n",
    "        runNo = getRunNumber()\n",
    "        runSimulation(param)\n",
    "    \n",
    "        print(f'\\tDone run {runNo}.')\n",
<<<<<<< HEAD
    "        \n",
=======
    "\n",
>>>>>>> 05ce920e
    "    runNo = getRunNumber()\n",
    "    print(f\"Done '{parameter}'. Final run number: {runNo-1}\")\n",
    "\n",
    "    param = resetParam()\n",
    "\n",
    "    return variedParam"
   ]
  },
  {
   "cell_type": "code",
   "execution_count": null,
   "id": "12026805-5353-4d96-8c69-7aba565ae211",
   "metadata": {},
   "outputs": [],
   "source": [
    "varyParam('holeRadius', 14, 15, 1)"
   ]
  },
  {
   "cell_type": "code",
   "execution_count": null,
   "id": "3a21e068-5995-4188-a0cb-d07ee3924546",
   "metadata": {},
   "outputs": [],
   "source": []
  }
 ],
 "metadata": {
  "kernelspec": {
   "display_name": "Python [conda env:base] *",
   "language": "python",
   "name": "conda-base-py"
  },
  "language_info": {
   "codemirror_mode": {
    "name": "ipython",
    "version": 3
   },
   "file_extension": ".py",
   "mimetype": "text/x-python",
   "name": "python",
   "nbconvert_exporter": "python",
   "pygments_lexer": "ipython3",
   "version": "3.12.7"
  }
 },
 "nbformat": 4,
 "nbformat_minor": 5
}<|MERGE_RESOLUTION|>--- conflicted
+++ resolved
@@ -438,11 +438,7 @@
     "        runSimulation(param)\n",
     "    \n",
     "        print(f'\\tDone run {runNo}.')\n",
-<<<<<<< HEAD
-    "        \n",
-=======
-    "\n",
->>>>>>> 05ce920e
+    "        \n",
     "    runNo = getRunNumber()\n",
     "    print(f\"Done '{parameter}'. Final run number: {runNo-1}\")\n",
     "\n",
