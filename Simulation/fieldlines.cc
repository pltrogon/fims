--- conflicted
+++ resolved
@@ -332,19 +332,11 @@
   
   //Evaluates transparency and deals with appropriate outcome
   if(fieldTransparency >= transparencyLimit){
-<<<<<<< HEAD
-    isTransparent = "True";
-  }
-  else{
-    std::cout << "Warning: Field transparency is lower than the limit." << std::endl;
-    isTransparent = "False";
-=======
     isTransparent = "1";
   }
   else{
     std::cout << "Warning: Field transparency is lower than the limit." << std::endl;
     isTransparent = "0";
->>>>>>> b39dd3c3
   }
   
   //***** Output transparency value *****//
