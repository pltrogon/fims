--- conflicted
+++ resolved
@@ -26,11 +26,7 @@
 //----- Simulation parameters -----
 // Avalanche controls
 numAvalanche = 1000;
-<<<<<<< HEAD
 avalancheLimit = 500;
-=======
-avalancheLimit = 400;
->>>>>>> ec73491e
 
 // Gas composition
 gasCompAr = 70.0;
