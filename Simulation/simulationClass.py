###################################
# CLASS DEFINITION FOR SIMULATION #
###################################
import numpy as np
import pandas as pd
import uproot
import awkward_pandas
import matplotlib.pyplot as plt
import os
import sys
import math
import subprocess
import time
import itertools
import re

simDir = os.getcwd()
analysisDir = os.path.join(simDir, '..', 'Analysis')
sys.path.append(analysisDir)
from runDataClass import runData

class FIMS_Simulation:
    """
<<<<<<< HEAD
    Methods defined in FIMS_Simulation"
        defaultParam
        _checkParam
        _getParam
        _getGarfieldPath
        _setupSimulation
        _readParam
        _writeFile
        _writeRunControl
        _readSIF
        _calcPotentials
        _writeSIF
        _makeWeighting
        _writeParam
        resetParam
        _getRunNumber
        _runGmsh
        _runElmer
        _runElmerWeighting
        _runGarfield
        _runSimulation
=======
    Class representing the FIMS simulation.

    Initializes to a set of default parameters via a dictionary.

    The parameters within this dictionary can be adjusted and then used to execute
    a simulation. This process is as follows:

        1. Check that all required parameters are present and defined.
        2. Read and the simulation run number.
        3. Write the simulation parameters to the control files.
        4. Execute Gmsh to generate a finite-element mesh of the geometry.
        5. Execute Elmer to solve the E field for the mesh.
        6. Execute Elmer to solve the weighting field for the electrode.
        7. Execute Garfield++ to simulate electron multiplication effects.
        8. Reset parameters to defaults.

    *****
    IMPORTANT: The parameters are reset to defaults after every simulation.
    *****

    Attributes:
        param (dict): Parameter dictionary with the following entries:
            - padLength: Length of the side of the hexagonal pad (micron).
            - pitch: Distance between neighbouring pads (micron).
            - gridStandoff: Distance from the top to the SiO2 layer to the bottom of the grid (micron).
            - gridThickness: Thickness of the grid (micron).
            - holeRadius: Radius of the hole in the grid (micron).
            - cathodeHeight: Distance from the top to the grid to the cathode plane (micron).
            - thicknessSiO2: Thickness of the SiO2 layer (micron).
            - fieldRatio: Ratio of the amplification field to the drift field.
                          Note that the drift field is assumed to be 1 kV/cm.
            - numFieldLine: Number of field lines to calculate for visualization.
            - numAvalanche: Number of electrons (avalanches) to initiate
            - avalancheLimit: Limit of the number of electrons within a single avalanche.
            - gasCompAr: Percentage of Argon within gas volume.
            - gasCompCO2: Percentage of CO2 within gas volume.

    
>>>>>>> e1a5dfaa
    """

#***********************************************************************************#
    def __init__(self):
        """
        Initializes a FIMS_Simulation object.
        """
        self.param = self.defaultParam()
        if not self._checkParam():
            raise ValueError('Error initializing parameters.')

        self._GARFIELDPATH = self._getGarfieldPath()
        if self._GARFIELDPATH is None:
            raise RuntimeError('Error getting Garfield++ path.')

        if not self._setupSimulation():
            raise RuntimeError('Error setting up simulation.')

#***********************************************************************************#
    #String definition
    def __str__(self):
        """
        Returns a formatted string containing all of the simulation parameters.
        """
        paramList = [f'{key}: {value}' for key, value in self.param.items()]            
        return "FIMS Simulation Parameters:\n\t" + "\n\t".join(paramList)

#***********************************************************************************#    
    def defaultParam(self):
        """
        Default FIMS parameters.
        Dimensions in microns.
    
        Returns:
            dict: Dictionary of default parameters and values.
        """
        defaultParam = {
            'padLength': 65.,
            'pitch': 225.,
            'gridStandoff': 100.,
            'gridThickness': .5,
            'holeRadius': 90.,
            'cathodeHeight': 200.,
            'thicknessSiO2': 5.,
            'fieldRatio': 40.,
<<<<<<< HEAD
            'numFieldLine': 51,
            'transparencyLimit': .95,
            'numAvalanche': 0,
=======
            'numFieldLine': 25,
            'numAvalanche': 1000,
>>>>>>> e1a5dfaa
            'avalancheLimit': 200,
            'gasCompAr': 80.,
            'gasCompCO2': 20.,
        }
        return defaultParam

#***********************************************************************************#    
    def _checkParam(self):
        """
        Ensures that values exist for all necessary parameters.
        """
        #Check that any parameters exist
        if self.param is None or not self.param:
            print(f'No parameters.')
            return False

        #Check that all parameters are present
        allParam = self.defaultParam()
        for inParam in allParam:
            if inParam not in self.param:
                print(f"Missing parameter: '{inParam}'")
                return False
                
        return True

#***********************************************************************************#
    def _getParam(self, parameter):
        """
        Gets and returns desired parameter.
        """
        if parameter not in self.param:
            print(f'Invalid parameter: {parameter}.')
            return None
            
        return self.param[parameter]

<<<<<<< HEAD
#***********************************************************************************#     
=======
#***********************************************************************************#       
>>>>>>> e1a5dfaa
    def _getGarfieldPath(self):
        """
        Reads and returns the filepath to the Garfield++ source script.
        
        Attempts to read the path to the Garfield++ source script given in 
        'GARFIELDPATH'. If this path-file does not exist, it creates one with a 
        placeholder message. If the path read from the file does not
        point to a valid 'setupGarfield.sh' file, an error message is printed.
        
        Returns:
            str or None: The validated Garfield++ source path if successful,
                         otherwise None.
        """
        filename = 'GARFIELDPATH'
        try:
            with open(filename, 'r') as file:
                garfieldPath = file.read().strip()
                if not os.path.exists(garfieldPath):
                    print(f"Error: File 'setupGarfield.sh' not found at {garfieldPath}.")
                    return None
    
        except FileNotFoundError:
            with open(filename, "w") as file:
                file.write('<<< Enter Garfield source path here. >>>')
                print(f"File '{filename}' created. Please update.")
            return None
        except Exception as e:
            print(f"An error occurred while reading the file: {e}")
            return None
            
        return garfieldPath

#***********************************************************************************#
    def _setupSimulation(self):
        """
        Initializes Garfield++ and creates an avalanche executable.
        
        Reads the Garfiled++ source path, and ensures a log and build directory.
        Compiles the executable using cmake and make.
        Initializes a simulation run counter if it does not already exist.
    
        Note: If a degmentation fault occurs, it is most likely that the
              Garfield++ library is not sources correctly.
    
        Returns:
            bool: True if the setup is successful, False otherwise.
        """

        #Check for log/
        if not os.path.exists("log"):
            os.makedirs("log")
            
        #Check for build/
        if not os.path.exists("build"):
            os.makedirs("build")
        
        #Make executable
        makeBuild = (
            f'source {self._GARFIELDPATH} && '
            f'cd build && '
            f'cmake .. && '
            f'make'
        )
        result = subprocess.run(
            makeBuild,
            shell=True,
            check=True,
            executable='/bin/bash',
            capture_output=True,
            text=True
        )
    
        #Check for run number file
        if not os.path.exists('runNo'):
            with open('runNo', 'w') as file:
                file.write('1')
                
        return True

#***********************************************************************************#        
    def _readParam(self):
        """
        Reads the simulation parameters contained in the simulation control file.
    
        Returns:
<<<<<<< HEAD
            bool: True if parameters are read from file, False otherwise.
=======
            bool: True if parameters are read from file successfully, False otherwise.
>>>>>>> e1a5dfaa
        """
        filename = 'runControl'
        readInParam = {}
        
        try:
            with open(filename, 'r') as file:
                for line in file:
                    line = line.strip()  # Remove leading/trailing whitespace
                    if line.startswith('/') or not line:  # Skip comments and empty lines
                        continue
                    # Split the line at the '='
                    parts = line.split('=', 1)
                    if len(parts) == 2:
                        key, value = parts[0].strip(), parts[1].strip()
                        value = value.rstrip(';') # Remove trailing semicolon
                        readInParam[key] = value
                    else:
                        print(f"Skipping malformed line: {line}")
        except FileNotFoundError:
            print(f"Error: File '{filename}' not found.")
            return False
        except Exception as e:
            print(f"An error occurred while reading the file: {e}")
            return False

        if not self._checkParam():
            print("Error: Not all parameters found in 'runControl'.")
            return False

        self.param = readInParam
        return True

#***********************************************************************************#    
    def _writeFile(self, filename, lines):
        """
        Writes a list of strings to a specified file.
        Each string in the list is treated as a new line.
    
        Args:
            filename (str): The path to the file to write.
            lines (list): A list of strings to be written.
            
        Returns:
            bool: True if file written successfully, False otherwise.
        """
        try:
            with open(filename, 'w') as file:
                file.writelines(lines)
                
        except Exception as e:
            print(f"An error occurred while writing to {filename}: {e}")
            return False
            
        return True

#***********************************************************************************#
    def _writeRunControl(self):
        """
        Rewrites the simulation control file with the parameters.

        Returns:
            bool: True if new file written successfully, False otherwise.
        """
        filename = 'runControl'
    
        if not self._checkParam():
            return False
    
        #Read the old runControl file
        try:
            with open(filename, 'r') as file:
                oldLines = file.readlines()  # Read all lines of the file
        except FileNotFoundError:
            print(f"Error: File '{filename}' not found.")
            return False
        except Exception as e:
            print(f"An error occurred while reading the file: {e}")
            return False
    
        #Replace the old parameters with those in param
        newLines = []
        for line in oldLines:
            line = line.strip()
            if line.startswith('/') or not line:
                newLines.append(line + '\n')  # Keep comments and empty lines
                continue
    
            parts = line.split('=', 1)
            if len(parts) == 2:
                key = parts[0].strip()
                if key in self.param:
                    newLines.append(f"{key} = {self.param[key]};\n")  # Update value
                else:
                    newLines.append(line + '\n') #keep original line
            else:
                newLines.append(line + '\n')  # Keep non-parameter lines
    
        #Write new runControl file
        return self._writeFile(filename, newLines)

#***********************************************************************************#        
    def _readSIF(self):
        """
        Reads the FIMS.sif file and returns its content as a list of lines.
        This file is assumed to be in the 'Geometry/' folder.
    
        Returns:
            list: A list of strings, each a line of FIMS.sif.
                  Returns None if an error occurs.
        """
        filename = os.path.join('./Geometry', 'FIMS.sif')
    
        try:
            with open(filename, 'r') as file:
                sifLines = file.readlines()  # Read all lines of the file
                
        except FileNotFoundError:
            print(f"Error: File '{filename}' not found.")
            return None 
        except Exception as e:
            print(f"An error occurred while reading the file: {e}")
            return None
    
        return sifLines
        
#***********************************************************************************#
    def _calcPotentials(self):
        """
        Calculates the required potentials to achieve a desired field ratio.
    
        Uses the geometry definitions and desired amplification field ratio
        contained in param. Assumes a drift field of 1 kV/cm.
    
        Returns:
            dict: Dictionary containing the potentials for the cathode and grid.
                  Empty if necessary parameters are unavailable. 
        """
        if not self._checkParam():
            return {}
            
        convertEField = 0.1 # 1 kV/cm = 0.1 V/micron
        
        # Calculate the voltage required to achieve amplification field
        gridDistance = float(self._getParam('gridStandoff')) - float(self._getParam('gridThickness'))/2. #micron
    
        gridVoltage = float(self._getParam('fieldRatio'))*convertEField*gridDistance
    
        # Calculate for drift field
        cathodeDistance = float(self._getParam('cathodeHeight')) - float(self._getParam('gridThickness'))/2. #micron
        cathodeVoltage = convertEField*cathodeDistance + gridVoltage
    
        potentials = {
            'cathodeVoltage': -cathodeVoltage,
            'gridVoltage': -gridVoltage
        }
        
        return potentials

#***********************************************************************************#
    def _writeSIF(self):
        """
        Rewrites the FIMS.sif file boundary conditons based on the given parameters.
    
        Assumes that 'Potential' is defined on the line following 'Name'.
    
        Returns:
            bool: True if file written successfully, False otherwise.
        """
        if not self._checkParam():
            return False
    
        #Read old .sif file
        sifLines = self._readSIF()
        if not sifLines:
            print('An error occurred while reading sif file.')
            return False
    
        potentials = self._calcPotentials()
    
        writeCathode = -1
        writeGrid = -1
        
        # Find the cathode and grid naming lines
        for i, line in enumerate(sifLines):
            if 'Name = "Cathode"' in line:
                writeCathode = i+1
            if 'Name = "Grid"' in line:
                writeGrid = i+1
    
        if writeCathode == -1 or 'Potential =' not in sifLines[writeCathode]:
            print('Error with cathode.')
            return False
        if writeGrid == -1 or 'Potential =' not in sifLines[writeGrid]:
            print('Error with grid.')
            return False
    
        #rewrite appropriate lines
        sifLines[writeCathode] = f"\tPotential = {potentials['cathodeVoltage']}\n"
        sifLines[writeGrid] = f"\tPotential = {potentials['gridVoltage']}\n"
    
        #Write new .sif file
        filename = os.path.join('./Geometry', 'FIMS.sif')
        return self._writeFile(filename, sifLines)

#***********************************************************************************#
    def _makeWeighting(self):
        """
        Writes a new .sif file for determining the weighting field.
    
        Sets all electrode boundary conditions to 0, then sets the pad potential to 1.
    
        Returns:
            bool: True if file written successfully, False otherwise.
        """
        #Read original sif file
        sifLines = self._readSIF()
        if not sifLines:
            print('An error occurred while reading sif file.')
            return False
    
        #Convert to a single string
        sifString = "".join(sifLines)
    
        #Replace all 'FIMS' with 'FIMSWeighting'
        sifString = sifString.replace('FIMS', 'FIMSWeighting')
    
        #Change all lines with 'Potential = <number>' to 'Potential = 0.0'
        # This regex matches 'Potential = ' followed by any number (integer or float, positive or negative)
        sifString = re.sub(r'Potential = [-+]?\d+\.?\d*', r'Potential = 0.0', sifString)
    
        #Handle the 'CentralPad' case separately and set its Potential to 1.0
        # Note: This is only for the middle Pad. The 'SurroundingPads' case can be handled by replacing the 3's with 4's.
        sifString = sifString.replace(
            'Boundary Condition 3\n Target Boundaries(1) = 3\n Name = "CentralPad"\n \tPotential = 0.0',
            'Boundary Condition 3\n Target Boundaries(1) = 3\n Name = "CentralPad"\n \tPotential = 1.0'
        )
    
        #Convert back to a list
        sifLinesNew = sifString.splitlines(keepends=True)
        
        #Write new sif file
        filename = 'Geometry/FIMSWeighting.sif'
        return self._writeFile(filename, sifLinesNew)

#***********************************************************************************#
    def _writeParam(self):
        """
        Updates the simulation control files with the specified parameters.
    
        Validates input params, then writes simulation files.
    
        Returns:
            bool: True if all write operations were successful, False otherwise.
        """
        if not self._checkParam():
            return False
            
        if not self._writeRunControl():
            return False
        if not self._writeSIF():
            return False
        
        return True

#***********************************************************************************#
    def resetParam(self, verbose=True):
        """
        Rewrites the run control files with the default simulation parameters.
    
        Args:
            verbose (bool): Option available to supress reset notification.
    
        Returns:
            bool: True if reset successful, False otherwise.
        """
        self.param = self.defaultParam()
        if not self._writeParam():
            print('Error resetting parameters.')
            return False
    
        if verbose:
            print('Parameters have been reset.')
        
        return True

#***********************************************************************************#
    def _getRunNumber(self):
        """
        Gets the simulation number for the NEXT simulation.
    
        This number is stored in 'runNo'.
    
        Return:
            int: The simulation run number. Returns -1 if an error occurs.
        """
        filename = 'runNo'
    
        try:
            with open(filename, 'r') as file:
                content = file.read().strip()
                runNo = int(content)
        except FileNotFoundError:
            print(f"Error: File '{filename}' not found.")
            return -1
        except ValueError:
            print(f"Error: Invalid number format in '{filename}")
            return -1
        except Exception as e:
            print(f"An error occurred while reading the file: {e}")
            return -1
        
        return runNo

#***********************************************************************************#
    def checkFieldTransparency(self, transparency):
        """
        Checks a given field transparency vs the limit specified in the simulation's
        metaData.

        Args:
            transparency (float): field transparency of current simulation.

        Returns:
            bool: True if transparency is greater than the limit, False otherwise.
        
        """
        #TODO: find a way to get the transparency without needing to input it manually
        
        limit = self._getParam('transparencyLimit')
        
        if transparency < limit:
            return False
        return True

#***********************************************************************************#
    def _runGmsh(self):
        """
        Runs the Gmsh program to generate a 3D finite-element mesh of the simulation geometry.
        Writes the output of Gmsh to 'log/logGmsh'.
    
        Utilizes several Gmsh options, including:
            -order 2: Second-order meshing
            -optimize_ho: Optimize the higher-order mesh
            -clextend: Extends the characteristic lengths to the whole geometry
            OptimizeNetgen: Enables Netgen algorithm optimization
            MeshSizeFromPoints: Uses mesh sizes defined at specific points
    
        Returns:
            bool: True if Gmsh runs successfully, False otherwise.
        """
        try:
            geoFile = 'FIMS.txt'
            with open(os.path.join(os.getcwd(), 'log/logGmsh.txt'), 'w+') as gmshOutput:
                startTime = time.monotonic()
                runReturn = subprocess.run(
                    ['gmsh', os.path.join('./Geometry/', geoFile),
                     '-order', '2', '-optimize_ho',
                     '-clextend', '1',
                     '-setnumber', 'Mesh.OptimizeNetgen', '1',
                     '-setnumber', 'Mesh.MeshSizeFromPoints', '1',
                     '-3',
                     '-format', 'msh2'],
                    stdout=gmshOutput, 
                    check=True
                )
                endTime = time.monotonic()
                gmshOutput.write(f'\n\nGmsh run time: {endTime - startTime} s')
    
                if runReturn.returncode != 0:
                    print('Gmsh failed. Check log for details.')
                    return False
        except FileNotFoundError:
            geoFile = 'FIMS.txt'
            with open(os.path.join(os.getcwd(), 'log/logGmsh.txt'), 'w+') as gmshOutput:
                startTime = time.monotonic()
                gmshPath = os.path.abspath('gmsh')
                runReturn = subprocess.run(
                    [gmshPath, os.path.join('./Geometry/', geoFile),
                     '-order', '2', '-optimize_ho',
                     '-clextend', '1',
                     '-setnumber', 'Mesh.OptimizeNetgen', '1',
                     '-setnumber', 'Mesh.MeshSizeFromPoints', '1',
                     '-3',
                     '-format', 'msh2'],
                    stdout=gmshOutput, 
                    check=True
                )
                endTime = time.monotonic()
                gmshOutput.write(f'\n\nGmsh run time: {endTime - startTime} s')
    
                if runReturn.returncode != 0:
                    print('Gmsh failed. Check log for details.')
                    return False
    
        except FileNotFoundError:
            print("Unable to write to 'log/logGmsh.txt'.")
            return False
            
        return True

#***********************************************************************************#
    def _runElmer(self):
        """
        Runs Elmer to determine a finite-element Electric field solution.
    
        Converts a gmsh mesh to elmer format using ElmerGrid.
        Calculates potentials and E fields for the mesh using ElmerSolver.
        Output files are saved to a subdirectory called 'elmerResults/'.
        Writes the output of the programs to 'log/logElmerGrid' and 'log/logElmerSolver'.
    
        Returns:
            bool: True if ElmerGrid and ElmerSolver both run successfully.
                  False otherwise.
        """
        originalCWD = os.getcwd()
        os.chdir('./Geometry')
    
        os.makedirs("elmerResults", exist_ok=True)
            
        try:
            with open(os.path.join(originalCWD, 'log/logElmerGrid.txt'), 'w+') as elmerOutput:
                startTime = time.monotonic()
                runReturn = subprocess.run(
                    ['ElmerGrid', '14', '2', 'FIMS.msh', 
                     '-names',
                     '-out', 'elmerResults', 
                     '-autoclean'], 
                    stdout=elmerOutput,
                    check=True
                )
                endTime = time.monotonic()
                elmerOutput.write(f'\n\nElmerGrid run time: {endTime - startTime} s')
                
                if runReturn.returncode != 0:
                    print('ElmerGrid failed. Check log for details.')
                    return False
                
            with open(os.path.join(originalCWD, 'log/logElmerSolver.txt'), 'w+') as elmerOutput:
                startTime = time.monotonic()
                runReturn = subprocess.run(
                    ['ElmerSolver', 'FIMS.sif'],
                    stdout=elmerOutput,
                    check=True
                )
                endTime = time.monotonic()
                elmerOutput.write(f'\n\nElmerSolver run time: {endTime - startTime} s')
    
            if runReturn.returncode != 0:
                    print('ElmerSolver failed. Check log for details.')
                    return False
        finally:
            os.chdir(originalCWD)
        return True

#***********************************************************************************#
    def _runElmerWeighting(self):
        """
        Runs ElmerSolver to determine the weighing field for a simulation.
    
        Assumes that the Gmsh mesh has already been converted to 
        Elmer format by ElmerGrid. Creates the appropriate .sif file.
        Writes the ElmerSolver output to 'log/logElmerSolverWeighting'.
    
        Returns:
            bool: True if ElmerSolver runs successfully, False othwerwise.
        """
        if not self._makeWeighting():
            print("Error occured creating weighting '.sif' file.")
            return False
        
        originalCWD = os.getcwd()
        os.chdir('./Geometry')
        try:
            with open(os.path.join(originalCWD, 'log/logElmerSolverWeighting.txt'), 'w+') as elmerOutput:
                startTime = time.monotonic()
                runReturn = subprocess.run(
                    ['ElmerSolver', 'FIMSWeighting.sif'],
                    stdout=elmerOutput, 
                    check=True
                )
                endTime = time.monotonic()
                elmerOutput.write(f'\n\nElmerSolver run time: {endTime - startTime} s')
    
            if runReturn.returncode != 0:
                    print('ElmerSolver failed for weighting. Check log for details.')
                    return False
        finally:
            os.chdir(originalCWD)
        return True

#***********************************************************************************#
    def _runGarfield(self):
        """
        Runs a Garfield++ executable to determine field lines and simulate 
        electron avalanches based on the parameters in 'runControl'.
    
        First links garfield libraries, creates the executable, and then runs the simulation.
        The simulation is numbered based on the number found in 'runNo';
        This also incremenmts this number.
        The information from this simulation is saved in .root format within 'Data/'.
        
        Returns:
            bool: True if Garfield executable runs successfully, False otherwise.
        """
        originalCWD = os.getcwd()
        os.chdir('./build/')
        try:
            with open(os.path.join(originalCWD, 'log/logGarfield.txt'), 'w+') as garfieldOutput:
                startTime = time.monotonic()
                setupAvalanche = (
#                    f'source {self._GARFIELDPATH} && '
                    f'make && '
                    f'./runAvalanche'
                )
                runReturn = subprocess.run(
                    setupAvalanche, 
                    stdout=garfieldOutput, 
                    shell=True, 
                    check=True
                )
                endTime = time.monotonic()
                garfieldOutput.write(f'\n\nGarfield run time: {endTime - startTime} s')
    
            if runReturn.returncode != 0:
                    print('Garfield++ execution failed. Check log for details.')
                    return False
        finally:
            os.chdir(originalCWD)
        return True

#***********************************************************************************#
    def _runFieldLines(self):
        """
        Runs a Garfield++ executable to determine field lines based on the parameters
        in 'runControl'.
    
        First links garfield libraries, creates the executable, and then runs the simulation.
        The information from this simulation is saved in .txt format within 'Data/'.
        
        Returns:
            bool: True if Garfield executable runs successfully, False otherwise.
        """
        originalCWD = os.getcwd()
        os.chdir('./build/')
        try:
            with open(os.path.join(originalCWD, 'log/logGarfield.txt'), 'w+') as garfieldOutput:
                startTime = time.monotonic()
                setupAvalanche = (
#                    f'source {self._GARFIELDPATH} && '
                    f'make && '
                    f'./runFieldLines'
                )
                runReturn = subprocess.run(
                    setupAvalanche, 
                    stdout=garfieldOutput, 
                    shell=True, 
                    check=True
                )
                endTime = time.monotonic()
                garfieldOutput.write(f'\n\nGarfield run time: {endTime - startTime} s')
    
            if runReturn.returncode != 0:
                    print('Garfield++ execution failed. Check log for details.')
                    return False
        finally:
            os.chdir(originalCWD)
        return True

#***********************************************************************************#
    def runSimulation(self, changeGeometry=True):
        """
        Executes the full simulation process for the given parameters.
        Resets parameters upon completion.
    
        Simulation process:
            1. Check that all required parameters are present in 'param'.
            2. Read the run number in 'runNo'.
            3. Write the simulation parameters to the control files.
            4. Execute Gmsh to generate a finite-element mesh of the geometry.
            5. Execute Elmer to solve the E field for the mesh.
            6. Execute Elmer to solve the weighting field for the electrode.
            7. Execute the Garfield++ simulation for charge transport.
    
        Args:
<<<<<<< HEAD
            changeGeometry (bool): Allows for bypassing the 
                                   Gmsh call to generate a mesh.
=======
            changeGeometry (bool): Allows for bypassing some executions to.
>>>>>>> e1a5dfaa
                                   (Optional for when geometry does not change.)
    
        Returns:
            int: The run number of the simulation that was executed. 
                 Returns -1 if any errors occur.
        """
    
        if not self._checkParam():
            return -1
    
        #If geometry does not change, gmash and weighting do not need to be done.
        #However, check that the mesh and weighting field files exist.
        #If not, override input and generate.
        if not changeGeometry:
            meshFile = os.path.exists('Geometry/FIMS.msh')
            weightFile = os.path.exists('Geometry/elmerResults/FIMSWeighting.result')
            if not (meshFile and weightFile):
                print('Warning. Attempt to skip Gmsh and ElmerWeighting. Overriding input.')
                changeGeometry = True


        #get the run number for this simulation
        runNo = self._getRunNumber()
        if runNo == -1:
            print("Error reading 'runNo'")
            return -1
        print(f'Running simulation - Run number: {runNo}')
        
        #write parameters for sim
        if not self._writeParam():
            print('Error writing parameters.')
            return -1
    
        #Allow for skipping gmsh if geometry has not changed.
        if changeGeometry:
            if not self._runGmsh():
                print('Error executing Gmsh.')
                return -1
    
        #Determine the Electric and weighting fields
        if not self._runElmer():
                print('Error executing Elmer (base).')
                return -1    

        #If geometry does not change, neither will weighting field.
        if changeGeometry: 
            if not self._runElmerWeighting():
                print('Error executing Elmer (weighting).')
                return -1
    
        #Run the electron transport simulation
        if not self._runGarfield():
            print('Error executing Garfield.')
            return -1
    
        #reset parameters to finish
        self.resetParam()
        
        return runNo
        
#***********************************************************************************#
    def calcMinField(self):
        #Initialize variables
        radius = self._getParam('holeRadius')
        standoff = self._getParam('gridStandoff')
        pitch = self._getParam('pitch')
    
        #Calculate what the minimum field ratio should be
        gridArea = (pitch**2)*(math.sqrt(3))
        holeArea = (math.pi*radius**2)*2
        optTrans = holeArea/gridArea
        minField = 570.580*np.exp(-12.670*optTrans) + 27.121*np.exp(-0.071*standoff) + 2
        
        return minField

<<<<<<< HEAD
#***********************************************************************************#
    def deleteFile(self, filePath):
        """
        deletes a specified file
        args: file path (string)
        returns: 1 (if succesfull, -1 if file does not exist)
        """
        if os.path.exists(filePath):
            os.remove(filePath)
            print(f'\n{filePath} deleted\n')
            return 1
        else:
            print('\nUnable to delete file because it could not be found\n')
            return -1
#***********************************************************************************#
    def findMinField(baseParams):
        """
        Runs simulations to determine what the minimum electric field ratio
        needs to be in order to have 100% Efield transparency.
        
        args:
            dictionary of geometry parameters
        returns:
            minimum field ratio (float)
        """
        #Initialize Variables
        fieldGood = True
        FIMS = FIMS_Simulation()
        FIMS.param = baseParams
        FIMS._writeParam()
        limit = FIMS._getParam('transparencyLimit')
        
        initialGuess = FIMS.calcMinField()
            
        #Generate geometry and begin field ratio loop
        print('Beginning Simulation', '\n')
        FIMS._runGmsh()
        print('Geometry Generated. Beginning Electric Field Ratio scan', '\n')
        
        print('Projected Value = ', initialGuess)
        fieldRatio = initialGuess
        
        while fieldGood:
            #Adjust the field ratio and write the new value into the runControl file
            baseParams['fieldRatio'] = fieldRatio
            print('Field Ratio = ', fieldRatio, '\n')
            FIMS.param = baseParams
            FIMS._writeParam()
            
            #Determine the electric field
            FIMS._runElmer()
            FIMS._runFieldLines()
            
            #Check transparency and determine how much to adjust the field ratio
            with open('../Data/tempTransparencyFile.txt', 'r') as readFile:
                transparency = int(readFile.read())
            FIMS.deleteFile('../Data/tempTransparencyFile.txt')
            
            if transparency >= limit:
                break
            if limit/transparency < 1.1:
                fieldRatio *= 1.1
            else:
                fieldRatio *= limit/transparency
                
        print('Final Transparency: ', transparency, 
                '\nFinal Field Ratio: ', fieldRatio,)

        return fieldRatio
=======
    

#***********************************************************************************#
#***********************************************************************************#
# METHODS FOR RUNNING CHARGE BUILDUP - UNTESTED
#***********************************************************************************#
#***********************************************************************************#


#***********************************************************************************#
    def resetCharge(self):
        """
        Resets the charge buildup file to be empty.

        Returns:
            bool: True is reset is successful, False otherwise.
        """
        filename = 'Geometry/chargeBuildup.dat'

        try:
            with open(filename, 'w') as file:
                file.write('')
                
        except FileNotFoundError:
            print(f"Error: File '{filename}' not found.")
            return False
        except Exception as e:
            print(f'An error occurred with the file: {e}')
            return False
        
        return True
    
#***********************************************************************************#
    def _saveCharge(self, runNumber):
        """
        Saves the surface charge buildup to a file designated by runNumber.

        Copies the current charge buildup file into 'savedCharge/' as 'runXXXX.charge.dat'

        Args:
            runNumber (int): Run identifier for saved file.

        Returns:
            bool: True is file copy is successful, False otherwise.
        """
        chargeDirectory = 'savedCharge'
        if not os.path.exists(chargeDirectory):
            try:
                os.makedirs(chargeDirectory)
            except OSError as e:
                print(f"Error creating directory '{chargeDirectory}': {e}")
                return False
                
        saveFile = f'run{runNumber:04d}.charge.dat'
        saveFilePath = os.path.join('savedCharge', saveFile)

        filename = 'Geometry/chargeBuildup.dat'
        try:
            shutil.copyfile(filename, saveFilePath)
        except FileNotFoundError:
            print(f"Error: Source file '{filename}' not found.")
            return False
        except Exception as e:
            print(f'An error occurred while saving charge history: {e}')
            return False
        
        return True


#***********************************************************************************#
    def _readCharge(self):
        """
        Reads the file containing the built-up surface charge distribution.

        Assumes a space-separated dataset.

        Returns:
            dataframe: Pandas dataframe containing: x, y, z, and charge density.
                       None if no data is available or an error occurs.
        """
        filename = 'Geometry/chargeBuildup.dat'

        try:
            chargeData = pd.read_csv(
                filename, 
                sep=r'\s+', 
                header=None, 
                names=[
                    'x', 
                    'y', 
                    'z', 
                    'chargeDensity'
                ], 
                comment='#'
            )

            if chargeData.empty:
                print('No charge density.')
                return None
                
        except FileNotFoundError:
            print(f"Error: File '{filename}' not found.")
            return None
        except Exception as e:
            print(f"An error occurred with the file: {e}")
            return None

        return chargeData
    

#***********************************************************************************#
    def _writeCharge(self, builtUpCharge):
        """
        Writes the built-up surface charge to a file.

        Args:
            dataframe: Pandas dataframe containing: x, y, z, and charge density.

        Returns:
            bool: True is write is successful, otherwise False.
        """
        filename = 'Geometry/chargeBuildup.dat'

        try:
            builtUpCharge.to_csv(
                filename,
                sep=' ',
                index=False,
                header=False,
                float_format='%.10e'
            )
                
        except FileNotFoundError:
            print(f"Error: File '{filename}' not found.")
            return False
        except Exception as e:
            print(f"An error occurred with the file: {e}")
            return False
        
        return True
    

#***********************************************************************************#
    def _calculateSurfaceCharge(self, electronLocations):
        """
        Calculates the surface charge density based on the provided electron locations.

        Args:
            electronLocations (pd.DataFrame): A DataFrame containing the x, y, z 
                                              coordinates of the stuck electrons.

        Returns:
            dataframe: Pandas dataframe with the calculated surface charge density
                       at the coordinates (x, y, z).
        """
        electronCharge = -1.602176634e-19

        #Geometry parameters
        pitch = self._getParam('pitch')        
        xMax = math.sqrt(3)/2.*pitch
        xMin = -xMax
        yMax = pitch
        yMin = -yMin

        #Bin resolution and number of bins
        binResolution = pitch/100.
        numBinsX = int(np.ceil((xMax - xMin) / binResolution))
        numBinsY = int(np.ceil((yMax - yMin) / binResolution))

        #Isolate electrons from a given area
        filteredElectrons = electronLocations[
            (electronLocations['x'] > xMin) & 
            (electronLocations['x'] < xMax) &
            (electronLocations['y'] > yMin) & 
            (electronLocations['y'] < yMax)
        ].copy()

        #Assume the same z-coordinate for all data
        z = 0.
        if not filteredElectrons.empty:
            z = filteredElectrons['z'].iloc[0]

        #Generate 2D histogram of stuck electrons
        electronCounts, xEdges, yEdges = np.histogram2d(
            filteredElectrons['x'],
            filteredElectrons['y'],
            bins=[numBinsX, numBinsY],
            range=[[xMin, xMax], [yMin, yMax]]
        )
        electronCounts = electronCounts.T #because hist is weird
        
        # Calculate bin centers from the edges
        xCenters = (xEdges[:-1] + xEdges[1:]) / 2
        yCenters = (yEdges[:-1] + yEdges[1:]) / 2

        nonZeroY, nonZeroX = np.where(electronCounts > 0)

        # Calculate total charge and charge density for all bins
        binArea = binResolution**2
        totalBinCharge = electronCounts*electronCharge
        binChargeDensity = totalBinCharge/binArea

        # Extract the relevant data using the indices
        chargeData = pd.DataFrame({
            'x': xCenters[nonZeroX],
            'y': yCenters[nonZeroY],
            'z': z,
            'chargeDensity': binChargeDensity[nonZeroY, nonZeroX]
        })

        surfaceCharge = pd.DataFrame(chargeData)
        
        return surfaceCharge

#***********************************************************************************#
    def _sumChargeDensity(self, charge1, charge2):
        """
        Sums two charge density dataframes.

        Args:
            charge1, charge2 (df): Pandas dataframes containing x,y,z coordiantes and 
                                   a charge density to be summed together.
        Returns:
            DataFrame: The total summed charge density from the input dataframes. 
        """
        combinedCharge = pd.merge(
            charge1,
            charge2,
            on=['x', 'y', 'z'],
            how='outer',
            suffixes=('1', '2')
        )

        combinedCharge['chargeDensity1'] = combinedCharge['chargeDensity1'].fillna(0)
        combinedCharge['chargeDensity2'] = combinedCharge['chargeDensity2'].fillna(0)
        
        combinedCharge['chargeDensity'] = combinedCharge['chargeDensity1'] + combinedCharge['chargeDensity2']
        
        totalCharge = combinedCharge[['x', 'y', 'z', 'chargeDensity']]

        return totalCharge


#***********************************************************************************#
    def runChargeBuildup(self, buildupThreshold=1):
        """
        Runs an iterative simulation of building up charge on the SiO2 layer until a 
        steady-state solution is reached.

        This steady state corresponds to charge accumulation across the entire SiO2
        being less than a defined threshold. 
        
        Defines the geometry and detemrines an initial electric field solution 
        with no charge on the SiO2. Executes a series of electron avalanches, finding 
        the locations of any electrons whose track intersects with the top of the SiO2.
        A surface charge density is calculated from these locations. A new electric 
        field solution is determined with this surface charge present, and a new series
        of avalanches are executed. This process repeats until the amount of new charge
        is below a given amount. 
        
        The final surface charge density is saved to a file specified by the final
        simulation run number, then all parameter, including the surface charge, is reset.
    
        Args:
            buildupThreshold (int): The threshold for new surface charges signifying
                                    a steady-state solution.
    
        Returns:
            dict: Dictionary containing a summary of the iterative simulation.
                  None if an error occurs.
        """
        if not self._checkParam():
            return None
        
        #Check that the number of avalanches is a reasonable number
        # too many = too much charge unaffected by new stucks
        # too few = not enough stuck charges to make a difference
        numAvalanche = self.param('numAvalanche')
        if ((numAvalanche < 10) | (numAvalanche > 100)):
            print(f'Adjust number of avalanches ({numAvalanche}).')
            return None
        
        #Reset to ensure no initial charge
        self._resetCharge()
        
        #Prepare for iterations
        totalElectrons = 0
        numRuns = 0
        initialRun = True

        #Repeat simulations until electron buildup is less than threshold 
        newElectrons = buildupThreshold+1
        while newElectrons > buildupThreshold:
            #Reset built up charge and run simulation
            numRuns += 1
            newElectrons = 0

            #Only have to generate geometry on first run
            if numRuns > 1:
                initialRun = False
                
            #Run simulation - save parameters s reset at end of sim
            saveParam = self.param.copy()
            doneRun = self.runSimulation(changeGeometry=initialRun)
            self.param = saveParam
            
            #rGet the simulation data
            simData = runData(doneRun)

            #find locations of stuck electrons
            electronLocations = simData.findStuckElectrons()

            #Determine the amount of built-up charge
            newElectrons = len(electronLocations)
            totalElectrons += newElectrons
            newCharge = self._calculateSurfaceCharge(electronLocations)
            oldCharge = self._readCharge()
            totalCharge = self._sumChargeDensity(oldCharge, newCharge)

            #Update boundary condition with new surface charges
            self._writeCharge(totalCharge)


        #Save charge based on last run number, then reset file and all parameters.
        self._saveCharge(doneRun)
        self.resetCharge()    
        self.resetParam()

        chargeBuildupSummary = {
            'numRuns': numRuns,
            'finalRun': doneRun,
            'totalCharge': totalElectrons,
        }
        return chargeBuildupSummary
>>>>>>> e1a5dfaa
<|MERGE_RESOLUTION|>--- conflicted
+++ resolved
@@ -21,29 +21,6 @@
 
 class FIMS_Simulation:
     """
-<<<<<<< HEAD
-    Methods defined in FIMS_Simulation"
-        defaultParam
-        _checkParam
-        _getParam
-        _getGarfieldPath
-        _setupSimulation
-        _readParam
-        _writeFile
-        _writeRunControl
-        _readSIF
-        _calcPotentials
-        _writeSIF
-        _makeWeighting
-        _writeParam
-        resetParam
-        _getRunNumber
-        _runGmsh
-        _runElmer
-        _runElmerWeighting
-        _runGarfield
-        _runSimulation
-=======
     Class representing the FIMS simulation.
 
     Initializes to a set of default parameters via a dictionary.
@@ -80,9 +57,6 @@
             - avalancheLimit: Limit of the number of electrons within a single avalanche.
             - gasCompAr: Percentage of Argon within gas volume.
             - gasCompCO2: Percentage of CO2 within gas volume.
-
-    
->>>>>>> e1a5dfaa
     """
 
 #***********************************************************************************#
@@ -128,14 +102,8 @@
             'cathodeHeight': 200.,
             'thicknessSiO2': 5.,
             'fieldRatio': 40.,
-<<<<<<< HEAD
-            'numFieldLine': 51,
-            'transparencyLimit': .95,
-            'numAvalanche': 0,
-=======
             'numFieldLine': 25,
             'numAvalanche': 1000,
->>>>>>> e1a5dfaa
             'avalancheLimit': 200,
             'gasCompAr': 80.,
             'gasCompCO2': 20.,
@@ -172,11 +140,8 @@
             
         return self.param[parameter]
 
-<<<<<<< HEAD
-#***********************************************************************************#     
-=======
+
 #***********************************************************************************#       
->>>>>>> e1a5dfaa
     def _getGarfieldPath(self):
         """
         Reads and returns the filepath to the Garfield++ source script.
@@ -262,11 +227,7 @@
         Reads the simulation parameters contained in the simulation control file.
     
         Returns:
-<<<<<<< HEAD
-            bool: True if parameters are read from file, False otherwise.
-=======
             bool: True if parameters are read from file successfully, False otherwise.
->>>>>>> e1a5dfaa
         """
         filename = 'runControl'
         readInParam = {}
@@ -851,13 +812,9 @@
             7. Execute the Garfield++ simulation for charge transport.
     
         Args:
-<<<<<<< HEAD
-            changeGeometry (bool): Allows for bypassing the 
-                                   Gmsh call to generate a mesh.
-=======
-            changeGeometry (bool): Allows for bypassing some executions to.
->>>>>>> e1a5dfaa
-                                   (Optional for when geometry does not change.)
+            changeGeometry (bool): Allows for bypassing some executions such as Gmsh
+                                   and ElmerWeighting. Decreases runtime.
+                                   (For when geometry does not change.)
     
         Returns:
             int: The run number of the simulation that was executed. 
@@ -932,7 +889,6 @@
         
         return minField
 
-<<<<<<< HEAD
 #***********************************************************************************#
     def deleteFile(self, filePath):
         """
@@ -1002,8 +958,6 @@
                 '\nFinal Field Ratio: ', fieldRatio,)
 
         return fieldRatio
-=======
-    
 
 #***********************************************************************************#
 #***********************************************************************************#
@@ -1336,5 +1290,4 @@
             'finalRun': doneRun,
             'totalCharge': totalElectrons,
         }
-        return chargeBuildupSummary
->>>>>>> e1a5dfaa
+        return chargeBuildupSummary