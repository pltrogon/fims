###################################
# CLASS DEFINITION FOR SIMULATION #
###################################
from __future__ import annotations

import numpy as np
import pandas as pd
import uproot
import awkward_pandas
import matplotlib.pyplot as plt
import os
import sys
import math
import subprocess
import time
import itertools
import re

class FIMS_Simulation:
    """
    Class representing the FIMS simulation.

    Initializes to a set of default parameters via a dictionary.

    The parameters within this dictionary can be adjusted and then used to execute
    a simulation. This process is as follows:

        1. Check that all required parameters are present and defined.
        2. Read and the simulation run number.
        3. Write the simulation parameters to the control files.
        4. Execute Gmsh to generate a finite-element mesh of the geometry.
        5. Execute Elmer to solve the E field for the mesh.
        6. Execute Elmer to solve the weighting field for the electrode.
        7. Execute Garfield++ to simulate electron multiplication effects.
        8. Reset parameters to defaults.

    *****
    IMPORTANT: The parameters are reset to defaults after every simulation.
    *****

    Attributes:
        param (dict): Parameter dictionary with the following entries:
            - padLength: Length of the side of the hexagonal pad (micron).
            - pitch: Distance between neighboring pads (micron).
            - gridStandoff: Distance from the top to the SiO2 layer to the bottom of the grid (micron).
            - gridThickness: Thickness of the grid (micron).
            - holeRadius: Radius of the hole in the grid (micron).
            - cathodeHeight: Distance from the top to the grid to the cathode plane (micron).
            - thicknessSiO2: Thickness of the SiO2 layer (micron).
            - pillarRadius: The radius of the insulating support pillars (micron).
            - fieldRatio: Ratio of the amplification field to the drift field.
                          Note that the drift field is assumed to be 1 kV/cm.
            - numFieldLine: Number of field lines to calculate for visualization.
            - numAvalanche: Number of electrons (avalanches) to initiate
            - avalancheLimit: Limit of the number of electrons within a single avalanche.
            - gasCompAr: Percentage of Argon within gas volume.
            - gasCompCO2: Percentage of CO2 within gas volume.
    
    Methods defined in FIMS_Simulation:
        defaultParam
        _checkParam
        _getParam
        _getGarfieldPath
        _setupSimulation
        _readParam
        _writeFile
        _writeRunControl
        _readSIF
        _calcPotentials
        _writeSIF
        _makeWeighting
        _writeParam
        resetParam
        _getRunNumber
        _runGmsh
        _runElmer
        _runElmerWeighting
        _runGarfield
        runSimulation
<<<<<<< HEAD
=======
        runForOptimizer         <----- NEW
>>>>>>> 04ff29b3
    """

#***********************************************************************************#
    def __init__(self):
        """
        Initializes a FIMS_Simulation object.
        """
        #Include the analysis object        
        sys.path.insert(1, '../Analysis')
        from runDataClass import runData

        self.param = self.defaultParam()
        if not self._checkParam():
            raise ValueError('Error initializing parameters.')

        self._GARFIELDPATH = self._getGarfieldPath()
        if self._GARFIELDPATH is None:
            raise RuntimeError('Error getting Garfield++ path.')

        if not self._setupSimulation():
            raise RuntimeError('Error setting up simulation.')

#***********************************************************************************#
    #String definition
    def __str__(self):
        """
        Returns a formatted string containing all of the simulation parameters.
        """
        paramList = [f'{key}: {value}' for key, value in self.param.items()]            
        return "FIMS Simulation Parameters:\n\t" + "\n\t".join(paramList)

#***********************************************************************************#    
    def defaultParam(self):
        """
        Default FIMS parameters.
        Dimensions in microns.
    
        Returns:
            dict: Dictionary of default parameters and values.
        """
        defaultParam = {
            'padLength': 65.,
            'pitch': 225.,
            'gridStandoff': 100.,
            'gridThickness': 1.,
<<<<<<< HEAD
            'holeRadius': 55.,
=======
            'holeRadius': 90.,
>>>>>>> 04ff29b3
            'cathodeHeight': 200.,
            'thicknessSiO2': 5.,
            'pillarRadius': 20.,
            'fieldRatio': 40.,
            'transparencyLimit': 0.98,
            'numFieldLine': 25,
            'numAvalanche': 1000,
            'avalancheLimit': 200,
            'gasCompAr': 70.,
            'gasCompCO2': 30.,
        }
        return defaultParam

#***********************************************************************************#    
    def _checkParam(self):
        """
        Ensures that values exist for all necessary parameters.
        """
        #Check that any parameters exist
        if self.param is None or not self.param:
            print(f'No parameters.')
            return False

        #Check that all parameters are present
        allParam = self.defaultParam()
        for inParam in allParam:
            if inParam not in self.param:
                print(f"Missing parameter: '{inParam}'")
                return False
                
        return True

#***********************************************************************************#
    def _getParam(self, parameter):
        """
        Gets and returns desired parameter.
        """
        if parameter not in self.param:
            print(f'Invalid parameter: {parameter}.')
            return None
            
        return self.param[parameter]

#***********************************************************************************#       
    def _getGarfieldPath(self):
        """
        Reads and returns the filepath to the Garfield++ source script.
        
        Attempts to read the path to the Garfield++ source script given in 
        'GARFIELDPATH'. If this path-file does not exist, it creates one with a 
        placeholder message. If the path read from the file does not
        point to a valid 'setupGarfield.sh' file, an error message is printed.
        
        Returns:
            str or None: The validated Garfield++ source path if successful,
                         otherwise None.
        """
        filename = 'GARFIELDPATH'
        try:
            with open(filename, 'r') as file:
                garfieldPath = file.read().strip()
                if not os.path.exists(garfieldPath):
                    print(f"Error: File 'setupGarfield.sh' not found at {garfieldPath}.")
                    return None
    
        except FileNotFoundError:
            with open(filename, "w") as file:
                file.write('<<< Enter Garfield source path here. >>>')
                print(f"File '{filename}' created. Please update.")
            return None
        except Exception as e:
            print(f"An error occurred while reading the file: {e}")
            return None
            
        return garfieldPath

#***********************************************************************************#
    def _setupSimulation(self):
        """
        Initializes Garfield++ and creates an avalanche executable.
        
        Reads the Garfiled++ source path, and ensures a log and build directory.
        Compiles the executable using cmake and make.
        Initializes a simulation run counter if it does not already exist.
    
        Note: If a degmentation fault occurs, it is most likely that the
              Garfield++ library is not sources correctly.
    
        Returns:
            bool: True if the setup is successful, False otherwise.
        """

        #Check for log/
        if not os.path.exists("log"):
            os.makedirs("log")
            
        #Check for build/
        if not os.path.exists("build"):
            os.makedirs("build")

<<<<<<< HEAD
        #Check for build/parallelData
        if not os.path.exists("build/parallelData"):
            os.makedirs("build/parallelData")

=======
>>>>>>> 04ff29b3
        # Get garfield path into environment
        envCommand = f'bash -c "source {self._GARFIELDPATH} && env"'
        try:
            envOutput = subprocess.check_output(envCommand, shell=True, universal_newlines=True)
            newEnv = dict(line.split('=', 1) for line in envOutput.strip().split('\n') if '=' in line)
            os.environ.update(newEnv)
        except subprocess.CalledProcessError as e:
            print(f"Failed to source Garfield environment: {e}")
            return False

        #Make executable
        makeBuild = (
            f'cmake .. && '
            f'make'
        )
        # Change to the build directory and run cmake and make
        originalCWD = os.getcwd()
        os.chdir('build')
        try:
            result = subprocess.run(
                makeBuild,
                shell=True,
                check=True,
                env=os.environ,
                capture_output=True,
                text=True
            )
        except subprocess.CalledProcessError as e:
            print(f'Failed to build project: {e.stderr}')
            os.chdir(originalCWD)
            return False
        finally:
            os.chdir(originalCWD)

    
        #Check for run number file
        if not os.path.exists('runNo'):
            with open('runNo', 'w') as file:
                file.write('1')
                
        return True

#***********************************************************************************#        
    def _readParam(self):
        """
        Reads the simulation parameters contained in the simulation control file.
    
        Returns:
            bool: True if parameters are read from file successfully, False otherwise.
        """
        
        filename = 'runControl'
        readInParam = {}
        
        try:
            with open(filename, 'r') as file:
                for line in file:
                    line = line.strip()  # Remove leading/trailing whitespace
                    if line.startswith('/') or not line:  # Skip comments and empty lines
                        continue
                    # Split the line at the '='
                    parts = line.split('=', 1)
                    if len(parts) == 2:
                        key, value = parts[0].strip(), parts[1].strip()
                        value = value.rstrip(';') # Remove trailing semicolon
                        readInParam[key] = value
                    else:
                        print(f"Skipping malformed line: {line}")
        except FileNotFoundError:
            print(f"Error: File '{filename}' not found.")
            return False
        except Exception as e:
            print(f"An error occurred while reading the file: {e}")
            return False

        if not self._checkParam():
            print("Error: Not all parameters found in 'runControl'.")
            return False

        self.param = readInParam
        return True

#***********************************************************************************#    
    def _writeFile(self, filename, lines):
        """
        Writes a list of strings to a specified file.
        Each string in the list is treated as a new line.
    
        Args:
            filename (str): The path to the file to write.
            lines (list): A list of strings to be written.
            
        Returns:
            bool: True if file written successfully, False otherwise.
        """
        try:
            with open(filename, 'w') as file:
                file.writelines(lines)
                
        except Exception as e:
            print(f"An error occurred while writing to {filename}: {e}")
            return False
            
        return True

#***********************************************************************************#
    def _writeRunControl(self):
        """
        Rewrites the simulation control file with the parameters.

        Returns:
            bool: True if new file written successfully, False otherwise.
        """
        filename = 'runControl'
    
        if not self._checkParam():
            return False
    
        #Read the old runControl file
        try:
            with open(filename, 'r') as file:
                oldLines = file.readlines()  # Read all lines of the file
        except FileNotFoundError:
            print(f"Error: File '{filename}' not found.")
            return False
        except Exception as e:
            print(f"An error occurred while reading the file: {e}")
            return False
    
        #Replace the old parameters with those in param
        newLines = []
        for line in oldLines:
            line = line.strip()
            if line.startswith('/') or not line:
                newLines.append(line + '\n')  # Keep comments and empty lines
                continue
    
            parts = line.split('=', 1)
            if len(parts) == 2:
                key = parts[0].strip()
                if key in self.param:
                    newLines.append(f"{key} = {self.param[key]};\n")  # Update value
                else:
                    newLines.append(line + '\n') #keep original line
            else:
                newLines.append(line + '\n')  # Keep non-parameter lines
    
        #Write new runControl file
        return self._writeFile(filename, newLines)

#***********************************************************************************#        
    def _readSIF(self):
        """
        Reads the FIMS.sif file and returns its content as a list of lines.
        This file is assumed to be in the 'Geometry/' folder.
    
        Returns:
            list: A list of strings, each a line of FIMS.sif.
                  Returns None if an error occurs.
        """
        filename = os.path.join('./Geometry', 'FIMS.sif')
    
        try:
            with open(filename, 'r') as file:
                sifLines = file.readlines()  # Read all lines of the file
                
        except FileNotFoundError:
            print(f"Error: File '{filename}' not found.")
            return None 
        except Exception as e:
            print(f"An error occurred while reading the file: {e}")
            return None
    
        return sifLines
        
#***********************************************************************************#
    def _calcPotentials(self):
        """
        Calculates the required potentials to achieve a desired field ratio.
    
        Uses the geometry definitions and desired amplification field ratio
        contained in param. Assumes a drift field of 1 kV/cm.
    
        Returns:
            dict: Dictionary containing the potentials for the cathode and grid.
                  Empty if necessary parameters are unavailable. 
        """
        if not self._checkParam():
            return {}
            
        convertEField = 0.1 # 1 kV/cm = 0.1 V/micron
        
        # Calculate the voltage required to achieve amplification field
        gridDistance = float(self._getParam('gridStandoff')) - float(self._getParam('gridThickness'))/2. #micron
    
        gridVoltage = float(self._getParam('fieldRatio'))*convertEField*gridDistance
    
        # Calculate for drift field
        cathodeDistance = float(self._getParam('cathodeHeight')) - float(self._getParam('gridThickness'))/2. #micron
        cathodeVoltage = convertEField*cathodeDistance + gridVoltage
    
        potentials = {
            'cathodeVoltage': -cathodeVoltage,
            'gridVoltage': -gridVoltage
        }
        
        return potentials

#***********************************************************************************#
    def _writeSIF(self):
        """
        Rewrites the FIMS.sif file boundary conditons based on the given parameters.
    
        Assumes that 'Potential' is defined on the line following 'Name'.
    
        Returns:
            bool: True if file written successfully, False otherwise.
        """
        if not self._checkParam():
            return False
    
        #Read old .sif file
        sifLines = self._readSIF()
        if not sifLines:
            print('An error occurred while reading sif file.')
            return False
    
        potentials = self._calcPotentials()
    
        writeCathode = -1
        writeGrid = -1
        
        # Find the cathode and grid naming lines
        for i, line in enumerate(sifLines):
            if 'Name = "Cathode"' in line:
                writeCathode = i+1
            if 'Name = "Grid"' in line:
                writeGrid = i+1
    
        if writeCathode == -1 or 'Potential =' not in sifLines[writeCathode]:
            print('Error with cathode.')
            return False
        if writeGrid == -1 or 'Potential =' not in sifLines[writeGrid]:
            print('Error with grid.')
            return False
    
        #rewrite appropriate lines
        sifLines[writeCathode] = f"\tPotential = {potentials['cathodeVoltage']}\n"
        sifLines[writeGrid] = f"\tPotential = {potentials['gridVoltage']}\n"
    
        #Write new .sif file
        filename = os.path.join('./Geometry', 'FIMS.sif')
        return self._writeFile(filename, sifLines)

#***********************************************************************************#
    def _makeWeighting(self):
        """
        Writes a new .sif file for determining the weighting field.
    
        Sets all electrode boundary conditions to 0, then sets the pad potential to 1.
    
        Returns:
            bool: True if file written successfully, False otherwise.
        """
        #Read original sif file
        sifLines = self._readSIF()
        if not sifLines:
            print('An error occurred while reading sif file.')
            return False
    
        # Process lines one by one
        sifLinesNew = []
        centralPadBC = False

        for line in sifLines:
            #Replace all 'FIMS' with 'FIMSWeighting'
            line = line.replace('FIMS', 'FIMSWeighting')

            #Check if BC for Central Pad
            if 'CentralPad' in line:
                centralPadBC = True

            #Set potentials -> 1 if Central Pad, 0 otherwise
            if 'Potential = ' in line:
                if centralPadBC:
                    sifLinesNew.append('\tPotential = 1.0\n')
                    centralPadBC = False
                    continue
                else:
                    sifLinesNew.append('\tPotential = 0.0\n')
                    continue

            #Keep all other non-potential lines unchanged
            sifLinesNew.append(line)

        #Write new sif file
        filename = 'Geometry/FIMSWeighting.sif'
        return self._writeFile(filename, sifLinesNew)
        

#***********************************************************************************#
    def _writeParam(self):
        """
        Updates the simulation control files with the specified parameters.
    
        Validates input params, then writes simulation files.
    
        Returns:
            bool: True if all write operations were successful, False otherwise.
        """
        if not self._checkParam():
            return False
            
        if not self._writeRunControl():
            return False
        if not self._writeSIF():
            return False
        
        return True

#***********************************************************************************#
    def resetParam(self, verbose=True):
        """
        Rewrites the run control files with the default simulation parameters.
    
        Args:
            verbose (bool): Option available to supress reset notification.
    
        Returns:
            bool: True if reset successful, False otherwise.
        """
        self.param = self.defaultParam()
        if not self._writeParam():
            print('Error resetting parameters.')
            return False
    
        if verbose:
            print('Parameters have been reset.')
        
        return True

#***********************************************************************************#
    def _getRunNumber(self):
        """
        Gets the simulation number for the NEXT simulation.
    
        This number is stored in 'runNo'.
    
        Return:
            int: The simulation run number. Returns -1 if an error occurs.
        """
        filename = 'runNo'
    
        try:
            with open(filename, 'r') as file:
                content = file.read().strip()
                runNo = int(content)
        except FileNotFoundError:
            print(f"Error: File '{filename}' not found.")
            return -1
        except ValueError:
            print(f"Error: Invalid number format in '{filename}")
            return -1
        except Exception as e:
            print(f"An error occurred while reading the file: {e}")
            return -1
        
        return runNo

#***********************************************************************************#
    def _runGmsh(self):
        """
        Runs the Gmsh program to generate a 3D finite-element mesh of the simulation geometry.
        Writes the output of Gmsh to 'log/logGmsh'.
    
        Utilizes several Gmsh options, including:
            -order 2: Second-order meshing
            -optimize_ho: Optimize the higher-order mesh
            -clextend: Extends the characteristic lengths to the whole geometry
            OptimizeNetgen: Enables Netgen algorithm optimization
            MeshSizeFromPoints: Uses mesh sizes defined at specific points
    
        Returns:
            bool: True if Gmsh runs successfully, False otherwise.
        """
        try:
            geoFile = 'FIMS.txt'
            with open(os.path.join(os.getcwd(), 'log/logGmsh.txt'), 'w+') as gmshOutput:
                startTime = time.monotonic()
                # TODO: gmsh vs ./gmsh
                '''For James - This is not an OS issue.
                It is because your gmsh is not installed globally.
                A solution if you do not want to change where you have it is to add its location to your system's $PATH
                You can do this in your .bashrc'''
                runReturn = subprocess.run(
                    ['gmsh', os.path.join('./Geometry/', geoFile),
                     '-order', '2', '-optimize_ho',
                     '-clextend', '1',
                     '-setnumber', 'Mesh.OptimizeNetgen', '1',
                     '-setnumber', 'Mesh.MeshSizeFromPoints', '1',
                     '-3',
                     '-format', 'msh2'],
                    stdout=gmshOutput, 
                    check=True
                )
                endTime = time.monotonic()
                gmshOutput.write(f'\n\nGmsh run time: {endTime - startTime} s')
    
                if runReturn.returncode != 0:
                    print('Gmsh failed. Check log for details.')
                    return False
    
        except FileNotFoundError:
            print("Unable to write to 'log/logGmsh.txt'.")
            return False
            
        return True

#***********************************************************************************#
    def _runElmer(self):
        """
        Runs Elmer to determine a finite-element Electric field solution.
    
        Converts a gmsh mesh to elmer format using ElmerGrid.
        Calculates potentials and E fields for the mesh using ElmerSolver.
        Output files are saved to a subdirectory called 'elmerResults/'.
        Writes the output of the programs to 'log/logElmerGrid' and 'log/logElmerSolver'.
    
        Returns:
            bool: True if ElmerGrid and ElmerSolver both run successfully.
                  False otherwise.
        """
        originalCWD = os.getcwd()
        os.chdir('./Geometry')
    
        os.makedirs("elmerResults", exist_ok=True)
            
        try:
            with open(os.path.join(originalCWD, 'log/logElmerGrid.txt'), 'w+') as elmerOutput:
                startTime = time.monotonic()
                runReturn = subprocess.run(
                    ['ElmerGrid', '14', '2', 'FIMS.msh', 
                     '-names',
                     '-out', 'elmerResults', 
                     '-autoclean'], 
                    stdout=elmerOutput,
                    check=True
                )
                endTime = time.monotonic()
                elmerOutput.write(f'\n\nElmerGrid run time: {endTime - startTime} s')
                
                if runReturn.returncode != 0:
                    print('ElmerGrid failed. Check log for details.')
                    return False
                
            with open(os.path.join(originalCWD, 'log/logElmerSolver.txt'), 'w+') as elmerOutput:
                startTime = time.monotonic()
                runReturn = subprocess.run(
                    ['ElmerSolver', 'FIMS.sif'],
                    stdout=elmerOutput,
                    check=True
                )
                endTime = time.monotonic()
                elmerOutput.write(f'\n\nElmerSolver run time: {endTime - startTime} s')
    
            if runReturn.returncode != 0:
                    print('ElmerSolver failed. Check log for details.')
                    return False
        finally:
            os.chdir(originalCWD)
        return True

#***********************************************************************************#
    def _runElmerWeighting(self):
        """
        Runs ElmerSolver to determine the weighing field for a simulation.
    
        Assumes that the Gmsh mesh has already been converted to 
        Elmer format by ElmerGrid. Creates the appropriate .sif file.
        Writes the ElmerSolver output to 'log/logElmerWeighting'.
    
        Returns:
            bool: True if ElmerSolver runs successfully, False othwerwise.
        """
        if not self._makeWeighting():
            print("Error occured creating weighting '.sif' file.")
            return False
        
        originalCWD = os.getcwd()
        os.chdir('./Geometry')
        try:
            with open(os.path.join(originalCWD, 'log/logElmerWeighting.txt'), 'w+') as elmerOutput:
                startTime = time.monotonic()
                runReturn = subprocess.run(
                    ['ElmerSolver', 'FIMSWeighting.sif'],
                    stdout=elmerOutput, 
                    check=True
                )
                endTime = time.monotonic()
                elmerOutput.write(f'\n\nElmerSolver run time: {endTime - startTime} s')
    
            if runReturn.returncode != 0:
                    print('ElmerSolver failed for weighting. Check log for details.')
                    return False
        finally:
            os.chdir(originalCWD)
        return True

#***********************************************************************************#
    def _runGarfield(self):
        """
        Runs a Garfield++ executable to determine field lines and simulate 
        electron avalanches based on the parameters in 'runControl'.
    
        First links garfield libraries, creates the executable, and then runs the simulation.
        The simulation is numbered based on the number found in 'runNo';
        This also incremenmts this number.
        The information from this simulation is saved in .root format within 'Data/'.
        
        Returns:
            bool: True if Garfield executable runs successfully, False otherwise.
        """
        originalCWD = os.getcwd()
        try:
            os.chdir('./build/')

            # Get garfield path into environment
            envCommand = f'bash -c "source {self._GARFIELDPATH} && env"'
            envOutput = subprocess.check_output(envCommand, shell=True, universal_newlines=True)
            newEnv = dict(line.split('=', 1) for line in envOutput.strip().split('\n') if '=' in line)
            os.environ.update(newEnv)

            with open(os.path.join(originalCWD, 'log/logGarfieldAvalanche.txt'), 'w+') as garfieldOutput:
                startTime = time.monotonic()
                setupAvalanche = (
                    f'./runAvalanche'
                )
                runReturn = subprocess.run(
                    setupAvalanche, 
                    stdout = garfieldOutput, 
                    shell = True, 
                    check = True,
                    env = os.environ
                )
                endTime = time.monotonic()
                garfieldOutput.write(f'\n\nGarfield run time: {endTime - startTime} s')
    
            if runReturn.returncode != 0:
                    print('Garfield++ execution failed. Check log for details.')
                    return False
        finally:
            os.chdir(originalCWD)
        return True

#***********************************************************************************#
    def _runFieldLines(self):
        """
        Runs a Garfield++ executable to determine field lines based on the parameters
        in 'runControl'.
    
        First links garfield libraries, creates the executable, and then runs the simulation.
        The information from this simulation is saved in .txt format within 'Data/'.
        
        Returns:
            bool: True if Garfield executable runs successfully, False otherwise.
        """
        originalCWD = os.getcwd()
        try:
            os.chdir('./build/')

            # Get garfield path into environment
            envCommand = f'bash -c "source {self._GARFIELDPATH} && env"'
            envOutput = subprocess.check_output(envCommand, shell=True, universal_newlines=True)
            newEnv = dict(line.split('=', 1) for line in envOutput.strip().split('\n') if '=' in line)
            os.environ.update(newEnv)

            with open(os.path.join(originalCWD, 'log/logGarfieldFieldLines.txt'), 'w+') as garfieldOutput:
                startTime = time.monotonic()
                setupFieldLines = (
                    f'./runFieldLines'
                )
                runReturn = subprocess.run(
                    setupFieldLines, 
                    stdout = garfieldOutput, 
                    shell = True, 
                    check = True,
                    env = os.environ
                )
                endTime = time.monotonic()
                garfieldOutput.write(f'\n\nGarfield run time: {endTime - startTime} s')
    
            if runReturn.returncode != 0:
                    print('Garfield++ execution failed. Check log for details.')
                    return False
        finally:
            os.chdir(originalCWD)
        return True

#***********************************************************************************#
    def runSimulation(self, changeGeometry=True):
        """
        Executes the full simulation process for the given parameters.
        Resets parameters upon completion.
    
        Simulation process:
            1. Check that all required parameters are present in 'param'.
            2. Read the run number in 'runNo'.
            3. Write the simulation parameters to the control files.
            4. Execute Gmsh to generate a finite-element mesh of the geometry.
            5. Execute Elmer to solve the E field for the mesh.
            6. Execute Elmer to solve the weighting field for the electrode.
            7. Execute the Garfield++ simulation for charge transport.
    
        Args:
            changeGeometry (bool): Allows for bypassing some executions such as Gmsh
                                   and ElmerWeighting. Decreases runtime.
<<<<<<< HEAD
                                   (For when geometry does not change.)    
=======
                                   (For when geometry does not change.)
    
>>>>>>> 04ff29b3
        Returns:
            int: The run number of the simulation that was executed. 
                 Returns -1 if any errors occur.
        """
    
        if not self._checkParam():
            return -1
    
        #If geometry does not change, gmsh and weighting do not need to be done.
        #However, check that the mesh and weighting field files exist.
        #If not, override input and generate.
        if not changeGeometry:
            meshFile = os.path.exists('Geometry/FIMS.msh')
            weightFile = os.path.exists('Geometry/elmerResults/FIMSWeighting.result')
            if not (meshFile and weightFile):
                print('Warning. Attempt to skip Gmsh and ElmerWeighting. Overriding input.')
                changeGeometry = True


        #get the run number for this simulation
        runNo = self._getRunNumber()
        if runNo == -1:
            print("Error reading 'runNo'")
            return -1
        print(f'Running simulation - Run number: {runNo}')
        
        #write parameters for sim
        if not self._writeParam():
            print('Error writing parameters.')
            return -1
    
        #Allow for skipping gmsh if geometry has not changed.
        if changeGeometry:
            if not self._runGmsh():
                print('Error executing Gmsh.')
                return -1
    
        #Determine the Electric and weighting fields
        if not self._runElmer():
                print('Error executing Elmer (base).')
                return -1    

        #If geometry does not change, neither will weighting field.
        if changeGeometry: 
            if not self._runElmerWeighting():
                print('Error executing Elmer (weighting).')
                return -1
    
        #Run the electron transport simulation
        if not self._runGarfield():
            print('Error executing Garfield.')
            return -1
    
        #reset parameters to finish
        self.resetParam()
        
        return runNo
        
#***********************************************************************************#
#***********************************************************************************#
# METHODS FOR RUNNING MINIMUM FIELD
#***********************************************************************************#
#***********************************************************************************#
    def _calcMinField(self):
        """
<<<<<<< HEAD
        Calculates an initial guess for the minimum field ratio to achieve 100%
=======
        Calculates an intial guess for the minimum field ratio to achieve 100%
>>>>>>> 04ff29b3
        field transparency.

        Calculation is based off of exponential fits to simulated data.

        Returns:
            float: Numerical solution to the minimum field for 100% transparency.
        """
        #Get geometry variables
        radius = self._getParam('holeRadius')
        standoff = self._getParam('gridStandoff')
<<<<<<< HEAD
        pad = self._getParam('padLength')
=======
>>>>>>> 04ff29b3
        pitch = self._getParam('pitch')
    
        #Calculate what the minimum field ratio should be
        gridArea = pitch**2*math.sqrt(3)/2
        holeArea = math.pi*radius**2
        optTrans = holeArea/gridArea
<<<<<<< HEAD
        
        standoffRatio = standoff/pitch
        padRatio = pad/pitch
        
        #Do calculation using values from fits
        '''Values come from exponential fits to data - 
            grid standoff ratio, pad length ratio, and 
            optical transparency vs minField.
          Results are then added together.'''
          #TODO - should this not be max(minFields)?
        radialMinField = 570.580*np.exp(-12.670*optTrans)
        standoffMinField = 27.121*np.exp(-15.9*standoffRatio)
        padMinField = 143.84*np.exp(-15.17*padRatio)
        
        minField = radialMinField + standoffMinField + padMinField + 3
=======

        #Do calculation using values from fits
        '''Values come from exponential fits to data - 
            grid standoff and optical transparency vs minField
        Results are then added together.'''
        minField = 570.580*np.exp(-12.670*optTrans) + 27.121*np.exp(-0.071*standoff) + 2
>>>>>>> 04ff29b3
        
        return minField

#***********************************************************************************#
<<<<<<< HEAD
    def findMinField(self, numLines=5, margin=1., stepSize=1.2):
=======
    def findMinField(self, numLines=5, margin=.8):
>>>>>>> 04ff29b3
        """
        Runs simulations to determine what the minimum electric field ratio
        needs to be in order to have 100% Efield transparency.

        First calculates an initial guess for the ratio based on exponential fits 
        to simulated data. Then generates a Gmsh FEM of the geometry and solves the
        E field based on this guess using Elmer. Generates field lines via Garfield
        and determines a transparency. If the transparency is below the limit, a new
        field ratio is determined, the resulting field is solved, and new field 
        lines are generated. This continues until the criteria is reached.
        
        Upon completion, simulation files are reset.
        
        NOTE: This assumes that the initial guessed field ratio results in a
              transparency that is below the limit. The ratio thus is always increased.
        
        Args:
            numLines (int): Number of field lines to use to determine transparency.

            margin (float): number multiplied to the predicted value to create a
                            buffer in case the raw value is too large.

        Returns:
            bool: True if a minimum field is successfully found, False otherwise.
        """
        #Ensure all parameters exist and save them
        if not self._checkParam():
            return False
        saveParam = self.param.copy()

        #Calculate initial guess

        initialGuess = self._calcMinField()*margin
        self.param['fieldRatio'] = initialGuess
        
        #Write parameters and generate geometry
        self.param['numFieldLine'] = numLines #TODO - numFieldLine defualts to 5 here. how does this effect when running
        if not self._writeParam():
            print('Error writing parameters.')
            return False
<<<<<<< HEAD
            
        print('Executing gmsh...')
=======
>>>>>>> 04ff29b3
        if not self._runGmsh():
                print('Error executing Gmsh.')
                return False

        print('Beginning search for minimum field...')
        firstRun = True
        isTransparent = False
        transparencyThreshold = self._getParam('transparencyLimit')
        curField = self._getParam('fieldRatio')
<<<<<<< HEAD
        print(f'Initial field ratio: {curField}')
=======
>>>>>>> 04ff29b3
        
        while not isTransparent:
            #Block that determines the new field ratio
            if not firstRun:
<<<<<<< HEAD
                #TODO: find better way to determine step size
                #Determine a step size to change field
                curField *= stepSize
                print(f'Current field ratio: {curField}')
=======
                #Determine a step size to change field
                stepSize = 1.2
                curField *= stepSize
>>>>>>> 04ff29b3

                #Write new field ratio
                self.param['fieldRatio'] = curField
                if not self._writeParam():
                    print('Error writing parameters.')
                    return False
            
            #Determine the electric field
<<<<<<< HEAD
            print('\tExecuting Elmer...')
=======
>>>>>>> 04ff29b3
            if not self._runElmer():
                print('Error executing Elmer.')
                return False

            #Generate field lines
<<<<<<< HEAD
            print('\tGenerating field lines...')
=======
>>>>>>> 04ff29b3
            if not self._runFieldLines():
                print('Error generating field lines.')
                return False
            
            #Get the resulting field transparency
            with open('../Data/fieldTransparency.txt', 'r') as readFile:
                try:
                    isTransparent = bool(int(readFile.read()))

                except (ValueError, FileNotFoundError):
                    print("Error: Could not read or parse transparency file.")
                    return False
<<<<<<< HEAD
                    
            firstRun = False

        #Print solution
        finalField = self._getParam('fieldRatio')
        print(f'\nSolution: Field ratio = {finalField}')
        
        #Reset parameters
        self.resetParam()
        #load saved parameters back into class. Update field ratio with solution.
        self.param = saveParam
        self.param['fieldRatio'] = finalField

        return True

#***********************************************************************************#
#***********************************************************************************#
# METHODS FOR RUNNING CHARGE BUILDUP - UNTESTED (TODO)
#***********************************************************************************#
#***********************************************************************************#


#***********************************************************************************#
    def resetCharge(self):
        """
        Resets the charge buildup file to be empty.

        Returns:
            bool: True is reset is successful, False otherwise.
        """
        filename = 'Geometry/chargeBuildup.dat'

        try:
            with open(filename, 'w') as file:
                file.write('')
                
        except FileNotFoundError:
            print(f"Error: File '{filename}' not found.")
            return False
        except Exception as e:
            print(f'An error occurred with the file: {e}')
            return False
        
        return True
    
#***********************************************************************************#
    def _saveCharge(self, runNumber):
        """
        Saves the surface charge buildup to a file designated by runNumber.

        Copies the current charge buildup file into 'savedCharge/' as 'runXXXX.charge.dat'

        Args:
            runNumber (int): Run identifier for saved file.

        Returns:
            bool: True is file copy is successful, False otherwise.
        """
        chargeDirectory = 'savedCharge'
        if not os.path.exists(chargeDirectory):
            try:
                os.makedirs(chargeDirectory)
            except OSError as e:
                print(f"Error creating directory '{chargeDirectory}': {e}")
                return False
                
        saveFile = f'run{runNumber:04d}.charge.dat'
        saveFilePath = os.path.join('savedCharge', saveFile)

        filename = 'Geometry/chargeBuildup.dat'
        try:
            shutil.copyfile(filename, saveFilePath)
        except FileNotFoundError:
            print(f"Error: Source file '{filename}' not found.")
            return False
        except Exception as e:
            print(f'An error occurred while saving charge history: {e}')
            return False
        
        return True


#***********************************************************************************#
    def _readCharge(self):
        """
        Reads the file containing the built-up surface charge distribution.

        Assumes a space-separated dataset.

        Returns:
            dataframe: Pandas dataframe containing: x, y, z, and charge density.
                       None if no data is available or an error occurs.
        """
        filename = 'Geometry/chargeBuildup.dat'

        try:
            chargeData = pd.read_csv(
                filename, 
                sep=r'\s+', 
                header=None, 
                names=[
                    'x', 
                    'y', 
                    'z', 
                    'chargeDensity'
                ], 
                comment='#'
            )

            if chargeData.empty:
                print('No charge density.')
                return None
                
        except FileNotFoundError:
            print(f"Error: File '{filename}' not found.")
            return None
        except Exception as e:
            print(f"An error occurred with the file: {e}")
            return None

        return chargeData

=======

            #Print update to monitor convergence
            print(f'Current field ratio: {curField}')
            firstRun = False

        #Print solution
        finalField = self._getParam('fieldRatio')
        print(f'Solution: Field ratio = {finalField}')
        
        #Reset parameters
        self.resetParam()
        #load saved parameters back into class. Update field ratio with solution.
        self.param = saveParam
        self.param['fieldRatio'] = finalField

        return True

#***********************************************************************************#
#***********************************************************************************#
# METHODS FOR RUNNING CHARGE BUILDUP - UNTESTED
#***********************************************************************************#
#***********************************************************************************#


#***********************************************************************************#
    def resetCharge(self):
        """
        Resets the charge buildup file to be empty.

        Returns:
            bool: True is reset is successful, False otherwise.
        """
        filename = 'Geometry/chargeBuildup.dat'

        try:
            with open(filename, 'w') as file:
                file.write('')
                
        except FileNotFoundError:
            print(f"Error: File '{filename}' not found.")
            return False
        except Exception as e:
            print(f'An error occurred with the file: {e}')
            return False
        
        return True
    
#***********************************************************************************#
    def _saveCharge(self, runNumber):
        """
        Saves the surface charge buildup to a file designated by runNumber.

        Copies the current charge buildup file into 'savedCharge/' as 'runXXXX.charge.dat'

        Args:
            runNumber (int): Run identifier for saved file.

        Returns:
            bool: True is file copy is successful, False otherwise.
        """
        chargeDirectory = 'savedCharge'
        if not os.path.exists(chargeDirectory):
            try:
                os.makedirs(chargeDirectory)
            except OSError as e:
                print(f"Error creating directory '{chargeDirectory}': {e}")
                return False
                
        saveFile = f'run{runNumber:04d}.charge.dat'
        saveFilePath = os.path.join('savedCharge', saveFile)

        filename = 'Geometry/chargeBuildup.dat'
        try:
            shutil.copyfile(filename, saveFilePath)
        except FileNotFoundError:
            print(f"Error: Source file '{filename}' not found.")
            return False
        except Exception as e:
            print(f'An error occurred while saving charge history: {e}')
            return False
        
        return True


#***********************************************************************************#
    def _readCharge(self):
        """
        Reads the file containing the built-up surface charge distribution.

        Assumes a space-separated dataset.

        Returns:
            dataframe: Pandas dataframe containing: x, y, z, and charge density.
                       None if no data is available or an error occurs.
        """
        filename = 'Geometry/chargeBuildup.dat'

        try:
            chargeData = pd.read_csv(
                filename, 
                sep=r'\s+', 
                header=None, 
                names=[
                    'x', 
                    'y', 
                    'z', 
                    'chargeDensity'
                ], 
                comment='#'
            )

            if chargeData.empty:
                print('No charge density.')
                return None
                
        except FileNotFoundError:
            print(f"Error: File '{filename}' not found.")
            return None
        except Exception as e:
            print(f"An error occurred with the file: {e}")
            return None

        return chargeData

>>>>>>> 04ff29b3
#***********************************************************************************#
    def _writeCharge(self, builtUpCharge):
        """
        Writes the built-up surface charge to a file.

        Args:
            dataframe: Pandas dataframe containing: x, y, z, and charge density.

        Returns:
            bool: True is write is successful, otherwise False.
        """
        filename = 'Geometry/chargeBuildup.dat'

        try:
            builtUpCharge.to_csv(
                filename,
                sep=' ',
                index=False,
                header=False,
                float_format='%.10e'
            )
                
        except FileNotFoundError:
            print(f"Error: File '{filename}' not found.")
            return False
        except Exception as e:
            print(f"An error occurred with the file: {e}")
            return False
        
        return True
<<<<<<< HEAD
    

#***********************************************************************************#
    def _calculateSurfaceCharge(self, electronLocations):
        """
        Calculates the surface charge density based on the provided electron locations.

        Args:
            electronLocations (pd.DataFrame): A DataFrame containing the x, y, z 
                                              coordinates of the stuck electrons.

        Returns:
            dataframe: Pandas dataframe with the calculated surface charge density
                       at the coordinates (x, y, z).
        """
        electronCharge = -1.602176634e-19

        #Geometry parameters
        pitch = self._getParam('pitch')        
        xMax = math.sqrt(3)/2.*pitch
        xMin = -xMax
        yMax = pitch
        yMin = -yMin

        #Bin resolution and number of bins
        binResolution = pitch/100.
        numBinsX = int(np.ceil((xMax - xMin) / binResolution))
        numBinsY = int(np.ceil((yMax - yMin) / binResolution))

        #Isolate electrons from a given area
        filteredElectrons = electronLocations[
            (electronLocations['x'] > xMin) & 
            (electronLocations['x'] < xMax) &
            (electronLocations['y'] > yMin) & 
            (electronLocations['y'] < yMax)
        ].copy()

        #Assume the same z-coordinate for all data
        z = 0.
        if not filteredElectrons.empty:
            z = filteredElectrons['z'].iloc[0]

        #Generate 2D histogram of stuck electrons
        electronCounts, xEdges, yEdges = np.histogram2d(
            filteredElectrons['x'],
            filteredElectrons['y'],
            bins=[numBinsX, numBinsY],
            range=[[xMin, xMax], [yMin, yMax]]
        )
        electronCounts = electronCounts.T #because hist is weird
        
        # Calculate bin centers from the edges
        xCenters = (xEdges[:-1] + xEdges[1:]) / 2
        yCenters = (yEdges[:-1] + yEdges[1:]) / 2

        nonZeroY, nonZeroX = np.where(electronCounts > 0)

        # Calculate total charge and charge density for all bins
        binArea = binResolution**2
        totalBinCharge = electronCounts*electronCharge
        binChargeDensity = totalBinCharge/binArea

        # Extract the relevant data using the indices
        chargeData = pd.DataFrame({
            'x': xCenters[nonZeroX],
            'y': yCenters[nonZeroY],
            'z': z,
            'chargeDensity': binChargeDensity[nonZeroY, nonZeroX]
        })

        surfaceCharge = pd.DataFrame(chargeData)
        
        return surfaceCharge

#***********************************************************************************#
    def _sumChargeDensity(self, charge1, charge2):
        """
        Sums two charge density dataframes.

        Args:
            charge1, charge2 (df): Pandas dataframes containing x,y,z coordiantes and 
                                   a charge density to be summed together.
        Returns:
            DataFrame: The total summed charge density from the input dataframes. 
        """
        combinedCharge = pd.merge(
            charge1,
            charge2,
            on=['x', 'y', 'z'],
            how='outer',
            suffixes=('1', '2')
        )

        combinedCharge['chargeDensity1'] = combinedCharge['chargeDensity1'].fillna(0)
        combinedCharge['chargeDensity2'] = combinedCharge['chargeDensity2'].fillna(0)
        
        combinedCharge['chargeDensity'] = combinedCharge['chargeDensity1'] + combinedCharge['chargeDensity2']
        
        totalCharge = combinedCharge[['x', 'y', 'z', 'chargeDensity']]

        return totalCharge


#***********************************************************************************#
    def runChargeBuildup(self, buildupThreshold=1):
        """
        Runs an iterative simulation of building up charge on the SiO2 layer until a 
        steady-state solution is reached.

        This steady state corresponds to charge accumulation across the entire SiO2
        being less than a defined threshold. 
        
        Defines the geometry and detemrines an initial electric field solution 
        with no charge on the SiO2. Executes a series of electron avalanches, finding 
        the locations of any electrons whose track intersects with the top of the SiO2.
        A surface charge density is calculated from these locations. A new electric 
        field solution is determined with this surface charge present, and a new series
        of avalanches are executed. This process repeats until the amount of new charge
        is below a given amount. 
        
        The final surface charge density is saved to a file specified by the final
        simulation run number, then all parameter, including the surface charge, is reset.
    
        Args:
            buildupThreshold (int): The threshold for new surface charges signifying
                                    a steady-state solution.
    
=======
    

#***********************************************************************************#
    def _calculateSurfaceCharge(self, electronLocations):
        """
        Calculates the surface charge density based on the provided electron locations.

        Args:
            electronLocations (pd.DataFrame): A DataFrame containing the x, y, z 
                                              coordinates of the stuck electrons.

        Returns:
            dataframe: Pandas dataframe with the calculated surface charge density
                       at the coordinates (x, y, z).
        """
        electronCharge = -1.602176634e-19

        #Geometry parameters
        pitch = self._getParam('pitch')        
        xMax = math.sqrt(3)/2.*pitch
        xMin = -xMax
        yMax = pitch
        yMin = -yMin

        #Bin resolution and number of bins
        binResolution = pitch/100.
        numBinsX = int(np.ceil((xMax - xMin) / binResolution))
        numBinsY = int(np.ceil((yMax - yMin) / binResolution))

        #Isolate electrons from a given area
        filteredElectrons = electronLocations[
            (electronLocations['x'] > xMin) & 
            (electronLocations['x'] < xMax) &
            (electronLocations['y'] > yMin) & 
            (electronLocations['y'] < yMax)
        ].copy()

        #Assume the same z-coordinate for all data
        z = 0.
        if not filteredElectrons.empty:
            z = filteredElectrons['z'].iloc[0]

        #Generate 2D histogram of stuck electrons
        electronCounts, xEdges, yEdges = np.histogram2d(
            filteredElectrons['x'],
            filteredElectrons['y'],
            bins=[numBinsX, numBinsY],
            range=[[xMin, xMax], [yMin, yMax]]
        )
        electronCounts = electronCounts.T #because hist is weird
        
        # Calculate bin centers from the edges
        xCenters = (xEdges[:-1] + xEdges[1:]) / 2
        yCenters = (yEdges[:-1] + yEdges[1:]) / 2

        nonZeroY, nonZeroX = np.where(electronCounts > 0)

        # Calculate total charge and charge density for all bins
        binArea = binResolution**2
        totalBinCharge = electronCounts*electronCharge
        binChargeDensity = totalBinCharge/binArea

        # Extract the relevant data using the indices
        chargeData = pd.DataFrame({
            'x': xCenters[nonZeroX],
            'y': yCenters[nonZeroY],
            'z': z,
            'chargeDensity': binChargeDensity[nonZeroY, nonZeroX]
        })

        surfaceCharge = pd.DataFrame(chargeData)
        
        return surfaceCharge

#***********************************************************************************#
    def _sumChargeDensity(self, charge1, charge2):
        """
        Sums two charge density dataframes.

        Args:
            charge1, charge2 (df): Pandas dataframes containing x,y,z coordiantes and 
                                   a charge density to be summed together.
        Returns:
            DataFrame: The total summed charge density from the input dataframes. 
        """
        combinedCharge = pd.merge(
            charge1,
            charge2,
            on=['x', 'y', 'z'],
            how='outer',
            suffixes=('1', '2')
        )

        combinedCharge['chargeDensity1'] = combinedCharge['chargeDensity1'].fillna(0)
        combinedCharge['chargeDensity2'] = combinedCharge['chargeDensity2'].fillna(0)
        
        combinedCharge['chargeDensity'] = combinedCharge['chargeDensity1'] + combinedCharge['chargeDensity2']
        
        totalCharge = combinedCharge[['x', 'y', 'z', 'chargeDensity']]

        return totalCharge


#***********************************************************************************#
    def runChargeBuildup(self, buildupThreshold=1):
        """
        Runs an iterative simulation of building up charge on the SiO2 layer until a 
        steady-state solution is reached.

        This steady state corresponds to charge accumulation across the entire SiO2
        being less than a defined threshold. 
        
        Defines the geometry and detemrines an initial electric field solution 
        with no charge on the SiO2. Executes a series of electron avalanches, finding 
        the locations of any electrons whose track intersects with the top of the SiO2.
        A surface charge density is calculated from these locations. A new electric 
        field solution is determined with this surface charge present, and a new series
        of avalanches are executed. This process repeats until the amount of new charge
        is below a given amount. 
        
        The final surface charge density is saved to a file specified by the final
        simulation run number, then all parameter, including the surface charge, is reset.
    
        Args:
            buildupThreshold (int): The threshold for new surface charges signifying
                                    a steady-state solution.
    
>>>>>>> 04ff29b3
        Returns:
            dict: Dictionary containing a summary of the iterative simulation.
                  None if an error occurs.
        """
        if not self._checkParam():
            return None
        
        #Check that the number of avalanches is a reasonable number
        # too many = too much charge unaffected by new stucks
        # too few = not enough stuck charges to make a difference
        numAvalanche = self.param('numAvalanche')
        if ((numAvalanche < 10) | (numAvalanche > 100)):
            print(f'Adjust number of avalanches ({numAvalanche}).')
            return None
        
        #Reset to ensure no initial charge
        self._resetCharge()
        
        #Prepare for iterations
        totalElectrons = 0
        numRuns = 0
        initialRun = True

        #Repeat simulations until electron buildup is less than threshold 
        newElectrons = buildupThreshold+1
        while newElectrons > buildupThreshold:
            #Reset built up charge and run simulation
            numRuns += 1
            newElectrons = 0

            #Only have to generate geometry on first run
            if numRuns > 1:
                initialRun = False
                
            #Run simulation - save parameters s reset at end of sim
            saveParam = self.param.copy()
            doneRun = self.runSimulation(changeGeometry=initialRun)
            self.param = saveParam
            
            #rGet the simulation data
            simData = runData(doneRun)

            #find locations of stuck electrons
            electronLocations = simData.findStuckElectrons()

            #Determine the amount of built-up charge
            newElectrons = len(electronLocations)
            totalElectrons += newElectrons
            newCharge = self._calculateSurfaceCharge(electronLocations)
            oldCharge = self._readCharge()
            totalCharge = self._sumChargeDensity(oldCharge, newCharge)

            #Update boundary condition with new surface charges
            self._writeCharge(totalCharge)


        #Save charge based on last run number, then reset file and all parameters.
        self._saveCharge(doneRun)
        self.resetCharge()    
        self.resetParam()

        chargeBuildupSummary = {
            'numRuns': numRuns,
            'finalRun': doneRun,
            'totalCharge': totalElectrons,
        }
<<<<<<< HEAD
        return chargeBuildupSummary
=======
        return chargeBuildupSummary


#***********************************************************************************#
    def runForOptimizer(self):
        """
        Runs the simulation, preserving the parameters.

        NOTE: This does not run gmsh or elmer to detemine the E Field. 
              It is assumed that these results exist already.
            
        Returns:
            int: The run number of the simulation that was executed.
        """

        #Check and save parameters
        if not self._checkParam():
            return -1
        saveParam = self.param.copy()


        #get the run number for this simulation
        runNo = self._getRunNumber()
        if runNo == -1:
            print("Error reading 'runNo'")
            return -1
        print(f'Running simulation - Run number: {runNo}')


        #Solve for the weighting field
        if not self._runElmerWeighting():
            print('Error executing Elmer (weighting).')
            return -1
        
        #Run the electron transport simulation
        if not self._runGarfield():
            print('Error executing Garfield.')
            return -1
        
        #Reset parameters
        self.resetParam()
        #Ensure saved parameters are still maintained
        self.param = saveParam
        
        return runNo
        
        
>>>>>>> 04ff29b3
<|MERGE_RESOLUTION|>--- conflicted
+++ resolved
@@ -77,10 +77,7 @@
         _runElmerWeighting
         _runGarfield
         runSimulation
-<<<<<<< HEAD
-=======
         runForOptimizer         <----- NEW
->>>>>>> 04ff29b3
     """
 
 #***********************************************************************************#
@@ -126,11 +123,7 @@
             'pitch': 225.,
             'gridStandoff': 100.,
             'gridThickness': 1.,
-<<<<<<< HEAD
             'holeRadius': 55.,
-=======
-            'holeRadius': 90.,
->>>>>>> 04ff29b3
             'cathodeHeight': 200.,
             'thicknessSiO2': 5.,
             'pillarRadius': 20.,
@@ -231,13 +224,10 @@
         if not os.path.exists("build"):
             os.makedirs("build")
 
-<<<<<<< HEAD
         #Check for build/parallelData
         if not os.path.exists("build/parallelData"):
             os.makedirs("build/parallelData")
 
-=======
->>>>>>> 04ff29b3
         # Get garfield path into environment
         envCommand = f'bash -c "source {self._GARFIELDPATH} && env"'
         try:
@@ -854,12 +844,7 @@
         Args:
             changeGeometry (bool): Allows for bypassing some executions such as Gmsh
                                    and ElmerWeighting. Decreases runtime.
-<<<<<<< HEAD
                                    (For when geometry does not change.)    
-=======
-                                   (For when geometry does not change.)
-    
->>>>>>> 04ff29b3
         Returns:
             int: The run number of the simulation that was executed. 
                  Returns -1 if any errors occur.
@@ -925,11 +910,7 @@
 #***********************************************************************************#
     def _calcMinField(self):
         """
-<<<<<<< HEAD
         Calculates an initial guess for the minimum field ratio to achieve 100%
-=======
-        Calculates an intial guess for the minimum field ratio to achieve 100%
->>>>>>> 04ff29b3
         field transparency.
 
         Calculation is based off of exponential fits to simulated data.
@@ -940,17 +921,13 @@
         #Get geometry variables
         radius = self._getParam('holeRadius')
         standoff = self._getParam('gridStandoff')
-<<<<<<< HEAD
         pad = self._getParam('padLength')
-=======
->>>>>>> 04ff29b3
         pitch = self._getParam('pitch')
     
         #Calculate what the minimum field ratio should be
         gridArea = pitch**2*math.sqrt(3)/2
         holeArea = math.pi*radius**2
         optTrans = holeArea/gridArea
-<<<<<<< HEAD
         
         standoffRatio = standoff/pitch
         padRatio = pad/pitch
@@ -966,23 +943,11 @@
         padMinField = 143.84*np.exp(-15.17*padRatio)
         
         minField = radialMinField + standoffMinField + padMinField + 3
-=======
-
-        #Do calculation using values from fits
-        '''Values come from exponential fits to data - 
-            grid standoff and optical transparency vs minField
-        Results are then added together.'''
-        minField = 570.580*np.exp(-12.670*optTrans) + 27.121*np.exp(-0.071*standoff) + 2
->>>>>>> 04ff29b3
         
         return minField
 
 #***********************************************************************************#
-<<<<<<< HEAD
     def findMinField(self, numLines=5, margin=1., stepSize=1.2):
-=======
-    def findMinField(self, numLines=5, margin=.8):
->>>>>>> 04ff29b3
         """
         Runs simulations to determine what the minimum electric field ratio
         needs to be in order to have 100% Efield transparency.
@@ -1023,11 +988,8 @@
         if not self._writeParam():
             print('Error writing parameters.')
             return False
-<<<<<<< HEAD
             
         print('Executing gmsh...')
-=======
->>>>>>> 04ff29b3
         if not self._runGmsh():
                 print('Error executing Gmsh.')
                 return False
@@ -1037,24 +999,15 @@
         isTransparent = False
         transparencyThreshold = self._getParam('transparencyLimit')
         curField = self._getParam('fieldRatio')
-<<<<<<< HEAD
         print(f'Initial field ratio: {curField}')
-=======
->>>>>>> 04ff29b3
         
         while not isTransparent:
             #Block that determines the new field ratio
             if not firstRun:
-<<<<<<< HEAD
                 #TODO: find better way to determine step size
                 #Determine a step size to change field
                 curField *= stepSize
                 print(f'Current field ratio: {curField}')
-=======
-                #Determine a step size to change field
-                stepSize = 1.2
-                curField *= stepSize
->>>>>>> 04ff29b3
 
                 #Write new field ratio
                 self.param['fieldRatio'] = curField
@@ -1063,19 +1016,13 @@
                     return False
             
             #Determine the electric field
-<<<<<<< HEAD
             print('\tExecuting Elmer...')
-=======
->>>>>>> 04ff29b3
             if not self._runElmer():
                 print('Error executing Elmer.')
                 return False
 
             #Generate field lines
-<<<<<<< HEAD
             print('\tGenerating field lines...')
-=======
->>>>>>> 04ff29b3
             if not self._runFieldLines():
                 print('Error generating field lines.')
                 return False
@@ -1088,7 +1035,6 @@
                 except (ValueError, FileNotFoundError):
                     print("Error: Could not read or parse transparency file.")
                     return False
-<<<<<<< HEAD
                     
             firstRun = False
 
@@ -1211,132 +1157,6 @@
 
         return chargeData
 
-=======
-
-            #Print update to monitor convergence
-            print(f'Current field ratio: {curField}')
-            firstRun = False
-
-        #Print solution
-        finalField = self._getParam('fieldRatio')
-        print(f'Solution: Field ratio = {finalField}')
-        
-        #Reset parameters
-        self.resetParam()
-        #load saved parameters back into class. Update field ratio with solution.
-        self.param = saveParam
-        self.param['fieldRatio'] = finalField
-
-        return True
-
-#***********************************************************************************#
-#***********************************************************************************#
-# METHODS FOR RUNNING CHARGE BUILDUP - UNTESTED
-#***********************************************************************************#
-#***********************************************************************************#
-
-
-#***********************************************************************************#
-    def resetCharge(self):
-        """
-        Resets the charge buildup file to be empty.
-
-        Returns:
-            bool: True is reset is successful, False otherwise.
-        """
-        filename = 'Geometry/chargeBuildup.dat'
-
-        try:
-            with open(filename, 'w') as file:
-                file.write('')
-                
-        except FileNotFoundError:
-            print(f"Error: File '{filename}' not found.")
-            return False
-        except Exception as e:
-            print(f'An error occurred with the file: {e}')
-            return False
-        
-        return True
-    
-#***********************************************************************************#
-    def _saveCharge(self, runNumber):
-        """
-        Saves the surface charge buildup to a file designated by runNumber.
-
-        Copies the current charge buildup file into 'savedCharge/' as 'runXXXX.charge.dat'
-
-        Args:
-            runNumber (int): Run identifier for saved file.
-
-        Returns:
-            bool: True is file copy is successful, False otherwise.
-        """
-        chargeDirectory = 'savedCharge'
-        if not os.path.exists(chargeDirectory):
-            try:
-                os.makedirs(chargeDirectory)
-            except OSError as e:
-                print(f"Error creating directory '{chargeDirectory}': {e}")
-                return False
-                
-        saveFile = f'run{runNumber:04d}.charge.dat'
-        saveFilePath = os.path.join('savedCharge', saveFile)
-
-        filename = 'Geometry/chargeBuildup.dat'
-        try:
-            shutil.copyfile(filename, saveFilePath)
-        except FileNotFoundError:
-            print(f"Error: Source file '{filename}' not found.")
-            return False
-        except Exception as e:
-            print(f'An error occurred while saving charge history: {e}')
-            return False
-        
-        return True
-
-
-#***********************************************************************************#
-    def _readCharge(self):
-        """
-        Reads the file containing the built-up surface charge distribution.
-
-        Assumes a space-separated dataset.
-
-        Returns:
-            dataframe: Pandas dataframe containing: x, y, z, and charge density.
-                       None if no data is available or an error occurs.
-        """
-        filename = 'Geometry/chargeBuildup.dat'
-
-        try:
-            chargeData = pd.read_csv(
-                filename, 
-                sep=r'\s+', 
-                header=None, 
-                names=[
-                    'x', 
-                    'y', 
-                    'z', 
-                    'chargeDensity'
-                ], 
-                comment='#'
-            )
-
-            if chargeData.empty:
-                print('No charge density.')
-                return None
-                
-        except FileNotFoundError:
-            print(f"Error: File '{filename}' not found.")
-            return None
-        except Exception as e:
-            print(f"An error occurred with the file: {e}")
-            return None
-
-        return chargeData
-
->>>>>>> 04ff29b3
 #***********************************************************************************#
     def _writeCharge(self, builtUpCharge):
         """
@@ -1367,7 +1187,6 @@
             return False
         
         return True
-<<<<<<< HEAD
     
 
 #***********************************************************************************#
@@ -1495,135 +1314,6 @@
             buildupThreshold (int): The threshold for new surface charges signifying
                                     a steady-state solution.
     
-=======
-    
-
-#***********************************************************************************#
-    def _calculateSurfaceCharge(self, electronLocations):
-        """
-        Calculates the surface charge density based on the provided electron locations.
-
-        Args:
-            electronLocations (pd.DataFrame): A DataFrame containing the x, y, z 
-                                              coordinates of the stuck electrons.
-
-        Returns:
-            dataframe: Pandas dataframe with the calculated surface charge density
-                       at the coordinates (x, y, z).
-        """
-        electronCharge = -1.602176634e-19
-
-        #Geometry parameters
-        pitch = self._getParam('pitch')        
-        xMax = math.sqrt(3)/2.*pitch
-        xMin = -xMax
-        yMax = pitch
-        yMin = -yMin
-
-        #Bin resolution and number of bins
-        binResolution = pitch/100.
-        numBinsX = int(np.ceil((xMax - xMin) / binResolution))
-        numBinsY = int(np.ceil((yMax - yMin) / binResolution))
-
-        #Isolate electrons from a given area
-        filteredElectrons = electronLocations[
-            (electronLocations['x'] > xMin) & 
-            (electronLocations['x'] < xMax) &
-            (electronLocations['y'] > yMin) & 
-            (electronLocations['y'] < yMax)
-        ].copy()
-
-        #Assume the same z-coordinate for all data
-        z = 0.
-        if not filteredElectrons.empty:
-            z = filteredElectrons['z'].iloc[0]
-
-        #Generate 2D histogram of stuck electrons
-        electronCounts, xEdges, yEdges = np.histogram2d(
-            filteredElectrons['x'],
-            filteredElectrons['y'],
-            bins=[numBinsX, numBinsY],
-            range=[[xMin, xMax], [yMin, yMax]]
-        )
-        electronCounts = electronCounts.T #because hist is weird
-        
-        # Calculate bin centers from the edges
-        xCenters = (xEdges[:-1] + xEdges[1:]) / 2
-        yCenters = (yEdges[:-1] + yEdges[1:]) / 2
-
-        nonZeroY, nonZeroX = np.where(electronCounts > 0)
-
-        # Calculate total charge and charge density for all bins
-        binArea = binResolution**2
-        totalBinCharge = electronCounts*electronCharge
-        binChargeDensity = totalBinCharge/binArea
-
-        # Extract the relevant data using the indices
-        chargeData = pd.DataFrame({
-            'x': xCenters[nonZeroX],
-            'y': yCenters[nonZeroY],
-            'z': z,
-            'chargeDensity': binChargeDensity[nonZeroY, nonZeroX]
-        })
-
-        surfaceCharge = pd.DataFrame(chargeData)
-        
-        return surfaceCharge
-
-#***********************************************************************************#
-    def _sumChargeDensity(self, charge1, charge2):
-        """
-        Sums two charge density dataframes.
-
-        Args:
-            charge1, charge2 (df): Pandas dataframes containing x,y,z coordiantes and 
-                                   a charge density to be summed together.
-        Returns:
-            DataFrame: The total summed charge density from the input dataframes. 
-        """
-        combinedCharge = pd.merge(
-            charge1,
-            charge2,
-            on=['x', 'y', 'z'],
-            how='outer',
-            suffixes=('1', '2')
-        )
-
-        combinedCharge['chargeDensity1'] = combinedCharge['chargeDensity1'].fillna(0)
-        combinedCharge['chargeDensity2'] = combinedCharge['chargeDensity2'].fillna(0)
-        
-        combinedCharge['chargeDensity'] = combinedCharge['chargeDensity1'] + combinedCharge['chargeDensity2']
-        
-        totalCharge = combinedCharge[['x', 'y', 'z', 'chargeDensity']]
-
-        return totalCharge
-
-
-#***********************************************************************************#
-    def runChargeBuildup(self, buildupThreshold=1):
-        """
-        Runs an iterative simulation of building up charge on the SiO2 layer until a 
-        steady-state solution is reached.
-
-        This steady state corresponds to charge accumulation across the entire SiO2
-        being less than a defined threshold. 
-        
-        Defines the geometry and detemrines an initial electric field solution 
-        with no charge on the SiO2. Executes a series of electron avalanches, finding 
-        the locations of any electrons whose track intersects with the top of the SiO2.
-        A surface charge density is calculated from these locations. A new electric 
-        field solution is determined with this surface charge present, and a new series
-        of avalanches are executed. This process repeats until the amount of new charge
-        is below a given amount. 
-        
-        The final surface charge density is saved to a file specified by the final
-        simulation run number, then all parameter, including the surface charge, is reset.
-    
-        Args:
-            buildupThreshold (int): The threshold for new surface charges signifying
-                                    a steady-state solution.
-    
->>>>>>> 04ff29b3
         Returns:
             dict: Dictionary containing a summary of the iterative simulation.
                   None if an error occurs.
@@ -1690,9 +1380,6 @@
             'finalRun': doneRun,
             'totalCharge': totalElectrons,
         }
-<<<<<<< HEAD
-        return chargeBuildupSummary
-=======
         return chargeBuildupSummary
 
 
@@ -1739,5 +1426,4 @@
         
         return runNo
         
-        
->>>>>>> 04ff29b3
+        