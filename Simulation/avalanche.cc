/*
 * avalanche.cc
 * 
 * Garfield++ simulation of a single-electron avalanche.
 *    Requires an input electric field solved by elmer and geometry from gmsh.
 *    Reads simulation parameters from runControl.
 *    Reads a run number from runNo.
 *    Saves avalanche data in a .root file as root trees:
 *        metaDataTree
 *        fieldLineDataTree
 *        gridFieldLineDataTree
 *        avalancheDataTree
 *        electronDataTree
 *        ionDataTree
 *        electronTrackDataTree
 * 
 * Tanner Polischuk & James Harrison IV
 */

//Garfield includes
#include "Garfield/ComponentElmer.hh"
#include "Garfield/AvalancheMicroscopic.hh"
#include "Garfield/MediumMagboltz.hh"
#include "Garfield/AvalancheMC.hh"
#include "Garfield/Sensor.hh"
#include "Garfield/DriftLineRKF.hh"
#include "Garfield/ViewDrift.hh"

//ROOT includes
#include "TApplication.h"
#include "TTree.h"
#include "TFile.h"
#include "TString.h"

//C includes
#include <iostream>
#include <cmath>
#include <cstdlib>
#include <ctime>
#include <string>
#include <fstream>
#include <iomanip>
#include <map>
#include <sstream>
#include <cstdio>

using namespace Garfield;

int main(int argc, char * argv[]) {

  std::srand(static_cast<unsigned int>(std::time(nullptr)));

  const double MICRON = 1e-6;
  const double CM = 1e-2;
  const double MICRONTOCM = 1e-4;
  bool DEBUG = false;
  
  //*************** SETUP ***************//
  //Timing variables
  clock_t startSim, stopSim, lapAvalanche, runTime;

  TApplication app("app", &argc, argv);

  //***** Git Hash *****//
  TString gitVersion = "UNKNOWN VERSION";

  const char * getGitCommand = "git describe --tags --always --dirty 2>/dev/null";

  FILE * pipe = popen(getGitCommand, "r");
  if(!pipe){
    std::cerr << "Error: Could not open pipe to 'getGitCommand'." << std::endl;
    return -1;
  }

  char gitBuffer[128];
  std::string gitOutput = "";
  while(fgets(gitBuffer, sizeof(gitBuffer), pipe) != NULL){
    gitOutput += gitBuffer;
  }
  int gitStatus = pclose(pipe);

  if(!gitOutput.empty() && gitOutput.back() == '\n'){
    gitOutput.pop_back();
  }

  if(gitStatus != 0){
    std::cerr << "Error: 'getGitCommand' failed with status " << gitStatus << std::endl;
    return -1;
  }
  gitVersion = gitOutput;


  //***** Run numbering *****//
  //Read in run number from runNo
  int runNo;
  std::string runNoFile = "../runNo";
  std::ifstream runInFile;
  runInFile.open(runNoFile);

  if(!runInFile.is_open()){
    std::cerr << "Error reading file '" << runNoFile << "'." << std::endl;
    return -1;
  }

  runInFile >> runNo;
  runInFile.close();

  std::cout << "****************************************\n";
  std::cout << "Building simulation: " << runNo << "\n";
  std::cout << "****************************************\n";

  //Update runNo file
  std::ofstream runOutFile(runNoFile);
  if(!runOutFile.is_open()){
    std::cerr << "Error writing file '" << runNoFile << "'." << std::endl;
    return -1;
  }
  
  //Check runNo limit
  if(runNo >= 9999){
    std::cout << "Run number is large, consider resetting. (" << runNo << ")" << std::endl;
  }
  runOutFile << runNo+1;
  runOutFile.close();

  //***** Data File *****//
  std::string dataFilename = "sim."+std::to_string(runNo)+".root";
  std::string dataPath = "../../Data/"+dataFilename;
  TFile *dataFile = new TFile(dataPath.c_str(), "NEW");

  if(!dataFile->IsOpen()){
    std::cerr << "Error creating or opening file '" << dataFilename << "'." << std::endl;
    return -1;
  }  
  
  std::cout << "File '" << dataFilename << "' created and opened successfully.\n";


  //***** Simulation Parameters *****//
  //Read in simulation parameters from runControl

  double  padLength, pitch;
  double gridStandoff, gridThickness, holeRadius;
  double cathodeHeight, thicknessSiO2;
  double fieldRatio, transparencyLimit;
  int numFieldLine;
  int numAvalanche, avalancheLimit;
  double gasCompAr, gasCompCO2;

  std::ifstream paramFile;
  std::string runControlFile = "../runControl";
  paramFile.open(runControlFile);

  if(!paramFile.is_open()){
    std::cerr << "Error: Could not open control file '" << runControlFile << "'." << std::endl;
    return -1;
  }

  std::cout << "****************************************\n";
  std::cout << "Setting up simulation.\n";
  std::cout << "****************************************\n";
  
  std::string curLine;
  std::map<std::string, std::string> readParam;

  //Read the file contents to a map
  int numKeys = 0;
  while(std::getline(paramFile, curLine)){
    if(curLine.find('/') == 0){
      continue;
    }

    size_t keyPos = curLine.find("=");
    if (keyPos != std::string::npos){
      std::string key = curLine.substr(0, keyPos - 1);
      std::string value = curLine.substr(keyPos + 2);
      if(value.back() == ';'){
        value.pop_back();
      }

      readParam[key] = value;
      numKeys++;
    }
  }
  paramFile.close();

  //Parse the values from the map
  if(numKeys != 14){//Number of user-defined simulation parameters in runControl to search for.
    std::cerr << "Error: Invalid simulation parameters in 'runControl'." << std::endl;
    return -1;
  }

  //Geometry parameters
  //Garfield's operational scale is cm. runControl is defined in microns
  padLength = std::stod(readParam["padLength"])*MICRONTOCM;
  pitch = std::stod(readParam["pitch"])*MICRONTOCM;

  gridStandoff = std::stod(readParam["gridStandoff"])*MICRONTOCM;
  gridThickness = std::stod(readParam["gridThickness"])*MICRONTOCM;
  holeRadius = std::stod(readParam["holeRadius"])*MICRONTOCM;

  cathodeHeight = std::stod(readParam["cathodeHeight"])*MICRONTOCM;
  thicknessSiO2 = std::stod(readParam["thicknessSiO2"])*MICRONTOCM;

  //Field parameters
  fieldRatio = std::stod(readParam["fieldRatio"]);
  transparencyLimit = std::stod(readParam["transparencyLimit"]);

  numFieldLine = std::stoi(readParam["numFieldLine"]);

  //Simulation Parameters
  numAvalanche = std::stoi(readParam["numAvalanche"]);
  avalancheLimit = std::stoi(readParam["avalancheLimit"]);

  gasCompAr = std::stod(readParam["gasCompAr"]);
  gasCompCO2 = std::stod(readParam["gasCompCO2"]);


  // ***** Metadata tree ***** //
  //Create
  TTree *metaDataTree = new TTree("metaDataTree", "Simulation Parameters");

  //Data to be saved

  //Add branches
  //General
  metaDataTree->Branch("Git Version", &gitVersion);
  metaDataTree->Branch("runNo", &runNo, "runNo/I");

  //Geometry Parameters
  metaDataTree->Branch("Pad Length", &padLength, "padLength/D");
  metaDataTree->Branch("Pitch", &pitch, "pitch/D");
  metaDataTree->Branch("Grid Standoff", &gridStandoff, "gridStandoff/D");
  metaDataTree->Branch("Grid Thickness", &gridThickness, "gridThickness/D");
  metaDataTree->Branch("Hole Radius", &holeRadius, "holeRadius/D");
  metaDataTree->Branch("Cathode Height", &cathodeHeight, "cathodeHeight/D");
  metaDataTree->Branch("Thickness SiO2", &thicknessSiO2, "thicknessSiO2/D");

  //Field Parameters
  metaDataTree->Branch("Electric Field Ratio", &fieldRatio, "fieldRatio/D");
  metaDataTree->Branch("Number of Field Lines", &numFieldLine, "numFieldLine/I");
  metaDataTree->Branch("Transparency Limit", &transparencyLimit, "transparencyLimit/D");

  //Simulation parameters
  metaDataTree->Branch("Number of Avalanches", &numAvalanche, "numAvalanche/I");
  metaDataTree->Branch("Avalanche Limit", &avalancheLimit, "avalancheLimit/I");
  metaDataTree->Branch("Gas Comp: Ar", &gasCompAr, "gasCompAr/D");
  metaDataTree->Branch("Gas Comp: CO2", &gasCompCO2, "gasCompCO2/D");

  //***** Field Line Data Tree *****//
  //Create
  TTree *fieldLineDataTree = new TTree("fieldLineDataTree", "Field Lines");

  //Data to be saved.
  int fieldLineID;
  double fieldLineX, fieldLineY, fieldLineZ;

  //Add branches
  fieldLineDataTree->Branch("Field Line ID", &fieldLineID, "fieldLineID/I");
  fieldLineDataTree->Branch("Field Line x", &fieldLineX, "fieldLineX/D");
  fieldLineDataTree->Branch("Field Line y", &fieldLineY, "fieldLineY/D");
  fieldLineDataTree->Branch("Field Line z", &fieldLineZ, "fieldLineZ/D");

  //***** Grid Field Line Data Tree *****//
  //Create
  TTree *gridFieldLineDataTree = new TTree("gridFieldLineDataTree", "Grid Field Lines");

  //Data to be saved.
  int gridFieldLineLocation;
  double gridLineX, gridLineY, gridLineZ;

  //Add branches
  gridFieldLineDataTree->Branch("Field Line ID", &fieldLineID, "fieldLineID/I");
  gridFieldLineDataTree->Branch("Grid Line Location", &gridFieldLineLocation, "gridFieldLineLocation/I");
  gridFieldLineDataTree->Branch("Field Line x", &gridLineX, "gridLineX/D");
  gridFieldLineDataTree->Branch("Field Line y", &gridLineY, "gridLineY/D");
  gridFieldLineDataTree->Branch("Field Line z", &gridLineZ, "gridLineZ/D");

  //***** Avalanche Data Tree *****//
  //Create
  TTree *avalancheDataTree = new TTree("avalancheDataTree", "Avalanche Results");

  //Data to be saved for each avalanche
  int avalancheID;
  bool hitLimit;//T/F if avalanche limit was hit
  int totalElectrons, attachedElectrons, totalIons;

  //Add Branches
  avalancheDataTree->Branch("Avalanche ID", &avalancheID, "avalancheID/I");
  avalancheDataTree->Branch("Reached Limit", &hitLimit, "hitLimit/B");
  avalancheDataTree->Branch("Total Electrons", &totalElectrons, "totalElectrons/I");
  avalancheDataTree->Branch("Attached Electrons", &attachedElectrons, "attachedElectrons/I");
  avalancheDataTree->Branch("Total Ions", &totalIons, "totalIons/I");

  //***** Electron Data Tree *****//

  //Create
  TTree *electronDataTree = new TTree("electronDataTree", "Avalanche Electron Parameters");

  // Data to be saved for each electron
  int electronID;
  double xi, yi, zi, ti, Ei; //Initial parameters
  double xf, yf, zf, tf, Ef; //Final parameters
  int stat; // Electron status

  //Add Branches
  electronDataTree->Branch("Avalanche ID", &avalancheID, "avalancheID/I");
  electronDataTree->Branch("Electron ID", &electronID, "electronID/I");

  electronDataTree->Branch("Initial x", &xi, "xi/D");
  electronDataTree->Branch("Initial y", &yi, "yi/D");
  electronDataTree->Branch("Initial z", &zi, "zi/D");
  electronDataTree->Branch("Initial Time", &ti, "ti/D");
  electronDataTree->Branch("Initial Energy", &Ei, "Ei/D");

  electronDataTree->Branch("Final x", &xf, "xf/D");
  electronDataTree->Branch("Final y", &yf, "yf/D");
  electronDataTree->Branch("Final z", &zf, "zf/D");
  electronDataTree->Branch("Final Time", &tf, "tf/D");
  electronDataTree->Branch("Final Energy", &Ef, "Ef/D");

  electronDataTree->Branch("Exit Status", &stat, "stat/I");

  //***** Ion Data Tree *****//

  //Create
  TTree *ionDataTree = new TTree("ionDataTree", "Avalanche Ion Parameters");

  // Data to be saved for each Ion
  int ionCharge;
  double xiIon, yiIon, ziIon, tiIon; //Initial parameters
  double xfIon, yfIon, zfIon, tfIon; //Final parameters
  int statIon;

  //Add Branches
  ionDataTree->Branch("Avalanche ID", &avalancheID, "avalancheID/I");
  ionDataTree->Branch("Electron ID", &electronID, "electronID/I");
  ionDataTree->Branch("Ion Charge", &ionCharge, "ionCharge/I");

  ionDataTree->Branch("Initial x", &xiIon, "xiIon/D");
  ionDataTree->Branch("Initial y", &yiIon, "yiIon/D");
  ionDataTree->Branch("Initial z", &ziIon, "ziIon/D");
  ionDataTree->Branch("Initial Time", &tiIon, "tiIon/D");

  ionDataTree->Branch("Final x", &xfIon, "xfIon/D");
  ionDataTree->Branch("Final y", &yfIon, "yfIon/D");
  ionDataTree->Branch("Final z", &zfIon, "zfIon/D");
  ionDataTree->Branch("Final Time", &tfIon, "tfIon/D");

  ionDataTree->Branch("Exit Status", &statIon, "statIon/I");


  //***** Electron Track Data Tree *****/
  //Create
  TTree *electronTrackDataTree = new TTree("electronTrackDataTree", "Electron Tracks");

  // Data to be saved for each Electron track
  float electronDriftx, electronDrifty, electronDriftz;

  //Add Branches
  electronTrackDataTree->Branch("Avalanche ID", &avalancheID, "avalancheID/I");
  electronTrackDataTree->Branch("Electron ID", &electronID, "electronID/I");

  electronTrackDataTree->Branch("Drift x", &electronDriftx, "electronDriftx/F");
  electronTrackDataTree->Branch("Drift y", &electronDrifty, "electronDrifty/F");
  electronTrackDataTree->Branch("Drift z", &electronDriftz, "electronDriftz/F");


  //*************** SIMULATION ***************//
  std::cout << "****************************************\n";
  std::cout << "Creating simulation: " << runNo << "\n";
  std::cout << "****************************************\n";

  // Define the gas mixture
  MediumMagboltz* gasFIMS = new MediumMagboltz();

  //Set parameters
  gasFIMS->SetComposition("ar", gasCompAr, "co2", gasCompCO2);
  gasFIMS->SetTemperature(293.15); // Room temperature
  gasFIMS->SetPressure(760.);     // Atmospheric pressure
  gasFIMS->SetMaxElectronEnergy(200);
  gasFIMS->Initialise(true);
  // Load the penning transfer and ion mobilities.
  gasFIMS->EnablePenningTransfer(0.51, .0, "ar");

  const std::string path = std::getenv("GARFIELD_INSTALL");
  gasFIMS->LoadIonMobility(path + "/share/Garfield/Data/IonMobility_Ar+_Ar.txt");
  gasFIMS->LoadNegativeIonMobility(path + "/share/Garfield/Data/IonMobility_CO2+_CO2.txt");//TODO - Is this correct for negative ion

  // Import elmer-generated field map
  std::string geometryPath = "../Geometry/";
  std::string elmerResultsPath = geometryPath+"elmerResults/";
  ComponentElmer fieldFIMS(elmerResultsPath+"mesh.header",
                           elmerResultsPath+"mesh.elements",
                           elmerResultsPath+"mesh.nodes", 
                           geometryPath+"dielectrics.dat",
                           elmerResultsPath+"FIMS.result", 
                           "mum");

  // Get region of elmer geometry
  double xmin, ymin, zmin, xmax, ymax, zmax;
  fieldFIMS.GetBoundingBox(xmin, ymin, zmin, xmax, ymax, zmax);

  //Define boundary region for simulation
  double xBoundary[2], yBoundary[2], zBoundary[2];

  //Simple criteria for if 1/4 geometry or full
  //   x=y=0 should be the min if 1/4
  if(xmin == 0 && ymin == 0){
    xBoundary[0] = -xmax;
    xBoundary[1] = xmax;
    yBoundary[0] = -ymax;
    yBoundary[1] = ymax;
  }
  else{
    xBoundary[0] = xmin;
    xBoundary[1] = xmax;
    yBoundary[0] = ymin;
    yBoundary[1] = ymax;
  }
  zBoundary[0] = zmin;
  zBoundary[1] = zmax;

  //Enable periodicity and set components
  fieldFIMS.EnableMirrorPeriodicityX();
  fieldFIMS.EnableMirrorPeriodicityY();
  fieldFIMS.SetGas(gasFIMS);

  // Import the weighting field for the readout electrode.
  fieldFIMS.SetWeightingField(elmerResultsPath+"FIMSWeighting.result", "wtlel");

  //Create a sensor
  Sensor* sensorFIMS = new Sensor();
  sensorFIMS->AddComponent(&fieldFIMS);
  sensorFIMS->SetArea(xBoundary[0], yBoundary[0], zBoundary[0], xBoundary[1], yBoundary[1], zBoundary[1]);
  sensorFIMS->AddElectrode(&fieldFIMS, "wtlel");

  //Set up Microscopic Avalanching
  AvalancheMicroscopic* avalancheE = new AvalancheMicroscopic;
  avalancheE->SetSensor(sensorFIMS);
  avalancheE->EnableAvalancheSizeLimit(avalancheLimit);

  ViewDrift viewElectronDrift;
  viewElectronDrift.SetArea(xBoundary[0], yBoundary[0], zBoundary[0], xBoundary[1], yBoundary[1], zBoundary[1]);
  avalancheE->EnablePlotting(&viewElectronDrift, 100);

  //Set up Ion drifting
  AvalancheMC* driftIon = new AvalancheMC;
  driftIon->SetSensor(sensorFIMS);
  driftIon->SetDistanceSteps(MICRONTOCM);

  // ***** Draw field lines for visualization ***** //
  std::cout << "****************************************\n";
  std::cout << "Calculating field Lines.\n";
  std::cout << "****************************************\n";

  DriftLineRKF driftLines(sensorFIMS);
  driftLines.SetMaximumStepSize(MICRONTOCM);

  std::vector<double> xStart;
  std::vector<double> yStart;

  double rangeScale = 0.99;

  //Line generated radially in cardinal directions
  //Note this will make 2*numFieldLines lines
  //    The x-direction is the long axis of the geometry. 
  //    x will extend past the vertex of the hex unit cell
  //    y will go to edge of hex unit cell

  //Field Lines along x:
  for(int i = 0; i < numFieldLine; i++){
    xStart.push_back(rangeScale*xBoundary[1]*i/(numFieldLine-1));
    yStart.push_back(0.);
  }
  //Field Lines along y:
  for(int i = 0; i < numFieldLine; i++){
    xStart.push_back(0.);
    yStart.push_back(rangeScale*yBoundary[1]*i/(numFieldLine-1));
  }

  /*
  //Additional lines radially from center to corner of geometry
  //Adds another numFieldLines lines
  for(int i = 0; i < numFieldLine; i++){
    xStart.push_back(rangeScale*xBoundary[1]*i/(numFieldLine-1));
    yStart.push_back(rangeScale*yBoundary[1]*i/(numFieldLine-1));
  }
  */

  // ***** Calculate field Lines ***** //
  std::vector<std::array<float, 3> > fieldLines;
  int totalFieldLines = xStart.size();
  std::cout << "Computing " << totalFieldLines << " field lines." << std::endl;

  // Note that true number is 3x totalFieldLines - Cathode, above, and below grid.
  int prevDriftLine = 0;
  for(int inFieldLine = 0; inFieldLine < totalFieldLines; inFieldLine++){
    
    fieldLineID = inFieldLine;

    //Calculate from top of volume
    fieldLines.clear();
    driftLines.FieldLine(xStart[inFieldLine], yStart[inFieldLine], zmax*.95, fieldLines);

    //Get coordinates of every point along field line and fill the tree
    for(int inLine = 0; inLine < fieldLines.size(); inLine++){
      fieldLineX = fieldLines[inLine][0];
      fieldLineY = fieldLines[inLine][1];
      fieldLineZ = fieldLines[inLine][2];

      fieldLineDataTree->Fill();
    }

    //Calculate lines from grid - only do those outside of hole
    double lineRadius2 = std::pow(xStart[inFieldLine], 2.) + std::pow(yStart[inFieldLine], 2.);
    double holeRadius2 = std::pow(holeRadius, 2.);
    double gridLineSeparation = 1.1;

<<<<<<< HEAD
  /*TODO: The field lines above the grid seem to be causing the simulation to get hung up
=======
    //TODO: The field lines above the grid seem to be causing the simulation to get hung up
>>>>>>> b39dd3c3
    //Do above grid
    gridFieldLineLocation = 1;
    fieldLines.clear();

    if(lineRadius2 >= holeRadius2){
      driftLines.FieldLine(xStart[inFieldLine], yStart[inFieldLine], gridLineSeparation*gridThickness/2., fieldLines);

      //Get coordinates of every point along field line and fill the tree
      for(int inLine = 0; inLine < fieldLines.size(); inLine++){
        gridLineX = fieldLines[inLine][0];
        gridLineY = fieldLines[inLine][1];
        gridLineZ = fieldLines[inLine][2];

        gridFieldLineDataTree->Fill();
      }
    }
    */

    //Do below grid
    gridFieldLineLocation = -1;
    fieldLines.clear();

    if(lineRadius2 >= holeRadius2){
      driftLines.FieldLine(xStart[inFieldLine], yStart[inFieldLine], -gridLineSeparation*gridThickness/2., fieldLines);

      //Get coordinates of every point along field line and fill the tree
      for(int inLine = 0; inLine < fieldLines.size(); inLine++){
        gridLineX = fieldLines[inLine][0];
        gridLineY = fieldLines[inLine][1];
        gridLineZ = fieldLines[inLine][2];

        gridFieldLineDataTree->Fill();
      }
    }
    
    //Print a progress update every 10%
    int driftLineProgress = (100*(inFieldLine+1))/totalFieldLines;
    if(   (driftLineProgress % 10 == 0)
      &&  (driftLineProgress != prevDriftLine)){
      std::cout << "Driftline Progress: " << driftLineProgress << " %" << std::endl;
      prevDriftLine = driftLineProgress;
    }

  }//End field line loop
  
  std::cout << "Done " << totalFieldLines << " field lines." << std::endl;

  // *** Deal with field line trees *** //

  //Write the field line data tree to file and delete
  //fieldLineDataTree->Print()
  fieldLineDataTree->Write();
  delete fieldLineDataTree;

  //Write the grid field line data tree to file and delete
  //gridFieldLineDataTree->Print()
  gridFieldLineDataTree->Write();
  delete gridFieldLineDataTree;

  // ***** Prepare Avalanche Electron ***** //
  //Set the Initial electron parameters
  double x0 = 0., y0 = 0., z0 = .005;//cm TODO - This is just slightly above grid, but better to parameterize with something
  double t0 = 0.;//ns
  double e0 = 0.1;//eV (Garfield is weird when this is 0.)
  double dx0 = 0., dy0 = 0., dz0 = 0.;//No velocity

  //Start timing the sim
  startSim = clock();
  lapAvalanche = clock();

  std::cout << "****************************************\n";
  std::cout << "Starting simulation: " << runNo << "\n";
  std::cout << "****************************************\n";

  std::cout << "Starting " << numAvalanche << " avalanches." << std::endl;
  //***** Avalanche Loop *****//
  int prevAvalanche = 0;
  for(int inAvalanche = 0; inAvalanche < numAvalanche; inAvalanche++){
    if(DEBUG){
      std::cout << "DEBUGGING - NO AVALANCHE" << std::endl;
      break;
    }
    
    avalancheID = inAvalanche;

    //Reset avalanche data
    totalElectrons = 0;
    attachedElectrons = 0;
    totalIons = 0;
    
    //Begin single-electron avalanche
    avalancheE->AvalancheElectron(x0, y0, z0, t0, e0, dx0, dy0, dz0);

    //Electron count - use endpoints to include attached electrons
    int avalancheElectrons = avalancheE->GetNumberOfElectronEndpoints();

    //Check if avalanche limit was reached
    if(avalancheElectrons >= avalancheLimit){
      hitLimit = true;
    }
    else{
      hitLimit = false;
    }

    //Loop through all electrons in avalanche
    for(int inElectron = 0; inElectron < avalancheElectrons; inElectron++){
      electronID = inElectron;

      //Extract individual electron data
      avalancheE->GetElectronEndpoint(inElectron, xi, yi, zi, ti, Ei, xf, yf, zf, tf, Ef, stat);
        
      totalElectrons++;

      //Drift positive ion from start of every electron track
      ionCharge = 1;
      driftIon->DriftIon(xi, yi, zi, ti);
      driftIon->GetIonEndpoint(0, xiIon, yiIon, ziIon, tiIon, xfIon, yfIon, zfIon, tfIon, statIon);
      //Fill tree with data from this positive ion
      ionDataTree->Fill();
      totalIons++;

      //Check for electron attatchment
      if(stat == -7){
        attachedElectrons++;

        //Drift negative ion from end of electron tracks that attatch
        ionCharge = -1;
        driftIon->DriftNegativeIon(xf, yf, zf, tf);
        driftIon->GetNegativeIonEndpoint(0, xiIon, yiIon, ziIon, tiIon, xfIon, yfIon, zfIon, tfIon, statIon);
        //Fill tree with data from this negative ion
        ionDataTree->Fill();
        totalIons++;
      }

      // Get electron drift line data
      int numElectronDrift = viewElectronDrift.GetNumberOfDriftLines();
      bool isElectron;
      std::vector<std::array<float, 3> > electronDriftLines;
      viewElectronDrift.GetDriftLine(inElectron, electronDriftLines, isElectron);
      for(int inPoint = 0; inPoint < electronDriftLines.size(); inPoint++){
        electronDriftx = electronDriftLines[inPoint][0];
        electronDrifty = electronDriftLines[inPoint][1];
        electronDriftz = electronDriftLines[inPoint][2];

        //Fill tree with data from this point
        electronTrackDataTree->Fill();
      }


      //*** TODO ***/
      //Can insert any per-electron analysis/data here.
      // --Velocity?

      //Fill tree with data from this electron
      electronDataTree->Fill();

    }//end electrons in avalanche loop

    //*** TODO ***/
    //Can insert any per-avalanche analysis/data here.
    // -- Induced signals
    // -- Histograms of energy loss/collison, time between collisions,

    //Fill tree with data from this avalanche
    avalancheDataTree->Fill();

    //Print timing every ~10%
    int avalancheProgress = (100*(inAvalanche+1))/numAvalanche;
    if(  (avalancheProgress % 10 == 0)
      && (avalancheProgress != prevAvalanche)){

      double timeElapsed = (clock() - lapAvalanche) / CLOCKS_PER_SEC;
      lapAvalanche = clock();

      std::stringstream progressStream;
      progressStream << "Done ~" << std::fixed << std::setprecision(0) << avalancheProgress;
      progressStream << "% (~" << std::fixed << std::setprecision(0) << timeElapsed << " s)\n";
      std::cout << progressStream.str() << std::flush;
      prevAvalanche = avalancheProgress;
    }

    //clean up memory
    viewElectronDrift.Clear();

  }//end avalanche loop

  //Final timing
  stopSim = clock();
  runTime = (stopSim - startSim)/CLOCKS_PER_SEC;
  std::cout << "****************************************\n";
  std::cout << "Done processing avalanches...(" << runTime << " s)\n";
  std::cout << "****************************************\n";

  //***** Deal with Root trees and files *****//

  //Fill and write the meta data tree to file then delete
  metaDataTree->Fill();
  //metaDataTree->Print();
  metaDataTree->Write();
  delete metaDataTree;

  //Write the electron data tree to file then delete
  //electronDataTree->Print()
  electronDataTree->Write();
  delete electronDataTree;

  //Write the ion data tree to file then delete
  //ionDataTree->Print()
  ionDataTree->Write();
  delete ionDataTree;

  //Write the avalanche data tree to file then delete
  //avalancheDataTree->Print()
  avalancheDataTree->Write();
  delete avalancheDataTree;

  //Write the electron track data tree to file then delete
  //electronTrackDataTree->Print()
  electronTrackDataTree->Write();
  delete electronTrackDataTree;

  //close the output file
  dataFile->Close();
  delete dataFile;

  std::cout << "****************************************\n";
  std::cout << "Done simulation: " << runNo << "\n";
  std::cout << "****************************************\n";
  std::cout << std::endl;

  return 0;

}<|MERGE_RESOLUTION|>--- conflicted
+++ resolved
@@ -517,11 +517,8 @@
     double holeRadius2 = std::pow(holeRadius, 2.);
     double gridLineSeparation = 1.1;
 
-<<<<<<< HEAD
-  /*TODO: The field lines above the grid seem to be causing the simulation to get hung up
-=======
+
     //TODO: The field lines above the grid seem to be causing the simulation to get hung up
->>>>>>> b39dd3c3
     //Do above grid
     gridFieldLineLocation = 1;
     fieldLines.clear();
