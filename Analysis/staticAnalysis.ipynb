{
 "cells": [
  {
   "cell_type": "code",
   "execution_count": null,
   "id": "0",
   "metadata": {},
   "outputs": [],
   "source": [
    "import pandas as pd\n",
    "import math\n",
    "import matplotlib.pyplot as plt\n",
    "import numpy as np\n",
    "import os\n",
    "\n",
    "from scipy.optimize import curve_fit\n",
    "\n",
    "from functionsFIMS import getAnalysisNumbers, plotPolyExamples\n",
    "from runDataClass import runData"
   ]
  },
  {
   "cell_type": "code",
   "execution_count": null,
   "id": "1",
   "metadata": {},
   "outputs": [],
   "source": [
    "if __name__ == '__main__':\n",
    "    runNos = getAnalysisNumbers()\n",
<<<<<<< HEAD
    "    simData = runData(1173)\n",
=======
    "    simData = runData(20007)\n",
>>>>>>> 04ff29b3
    "    treenames = simData.getTreeNames()\n",
    "    print(treenames)\n",
    "    for name in treenames:\n",
    "        simData.printColumns(name)"
   ]
  },
  {
   "cell_type": "code",
   "execution_count": null,
   "id": "2",
   "metadata": {},
   "outputs": [],
   "source": [
    "if __name__ == '__main__':\n",
    "    simData.plot2DFieldLines('Cathode')\n",
    "    simData.plotAllFieldLines()"
   ]
  },
  {
   "cell_type": "code",
   "execution_count": null,
<<<<<<< HEAD
=======
   "id": "49775a0b-989b-4d98-b1a2-37bee502b68b",
   "metadata": {},
   "outputs": [],
   "source": [
    "test = simData.getDataFrame('metaData')"
   ]
  },
  {
   "cell_type": "code",
   "execution_count": null,
   "id": "56aa2c7e-ee30-45e4-8a2f-3479795485f3",
   "metadata": {},
   "outputs": [],
   "source": [
    "print(test)"
   ]
  },
  {
   "cell_type": "code",
   "execution_count": null,
>>>>>>> 04ff29b3
   "id": "befaf259-866b-4ea8-85b3-741edefc0801",
   "metadata": {},
   "outputs": [],
   "source": [
<<<<<<< HEAD
    "plotPolyExamples(thetaStart=0, thetaEnd=2, numSteps=3)"
=======
    "plotPolyExamples()"
>>>>>>> 04ff29b3
   ]
  },
  {
   "cell_type": "code",
   "execution_count": null,
<<<<<<< HEAD
   "id": "4ed0c6f1-38b7-4cab-9b51-2f858c10d5e2",
=======
   "id": "1ffa5d9d-cbd1-4126-8640-5b519152da17",
>>>>>>> 04ff29b3
   "metadata": {},
   "outputs": [],
   "source": []
  }
 ],
 "metadata": {
  "kernelspec": {
   "display_name": "Python 3 (ipykernel)",
   "language": "python",
   "name": "python3"
  },
  "language_info": {
   "codemirror_mode": {
    "name": "ipython",
    "version": 3
   },
   "file_extension": ".py",
   "mimetype": "text/x-python",
   "name": "python",
   "nbconvert_exporter": "python",
   "pygments_lexer": "ipython3",
   "version": "3.13.7"
  }
 },
 "nbformat": 4,
 "nbformat_minor": 5
}<|MERGE_RESOLUTION|>--- conflicted
+++ resolved
@@ -28,11 +28,7 @@
    "source": [
     "if __name__ == '__main__':\n",
     "    runNos = getAnalysisNumbers()\n",
-<<<<<<< HEAD
-    "    simData = runData(1173)\n",
-=======
     "    simData = runData(20007)\n",
->>>>>>> 04ff29b3
     "    treenames = simData.getTreeNames()\n",
     "    print(treenames)\n",
     "    for name in treenames:\n",
@@ -54,8 +50,6 @@
   {
    "cell_type": "code",
    "execution_count": null,
-<<<<<<< HEAD
-=======
    "id": "49775a0b-989b-4d98-b1a2-37bee502b68b",
    "metadata": {},
    "outputs": [],
@@ -76,26 +70,17 @@
   {
    "cell_type": "code",
    "execution_count": null,
->>>>>>> 04ff29b3
    "id": "befaf259-866b-4ea8-85b3-741edefc0801",
    "metadata": {},
    "outputs": [],
    "source": [
-<<<<<<< HEAD
-    "plotPolyExamples(thetaStart=0, thetaEnd=2, numSteps=3)"
-=======
     "plotPolyExamples()"
->>>>>>> 04ff29b3
    ]
   },
   {
    "cell_type": "code",
    "execution_count": null,
-<<<<<<< HEAD
-   "id": "4ed0c6f1-38b7-4cab-9b51-2f858c10d5e2",
-=======
    "id": "1ffa5d9d-cbd1-4126-8640-5b519152da17",
->>>>>>> 04ff29b3
    "metadata": {},
    "outputs": [],
    "source": []
