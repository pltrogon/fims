--- conflicted
+++ resolved
@@ -16,12 +16,6 @@
     "from scipy.optimize import curve_fit\n",
     "\n",
     "from functionsFIMS import getAnalysisNumbers, plotPolyExamples\n",
-<<<<<<< HEAD
-    "from runDataClass import runData\n",
-    "from polyaClass import myPolya\n",
-    "\n",
-    "CMTOMICRON = 10000"
-=======
     "from runDataClass import runData"
    ]
   },
@@ -34,255 +28,6 @@
    "source": [
     "if __name__ == '__main__':\n",
     "    plotPolyExamples()"
->>>>>>> 2826e40f
-   ]
-  },
-  {
-   "cell_type": "code",
-   "execution_count": null,
-<<<<<<< HEAD
-   "id": "99e02bef-425d-4308-bb19-34cc1b972570",
-=======
-   "id": "1",
->>>>>>> 2826e40f
-   "metadata": {},
-   "outputs": [],
-   "source": [
-    "if __name__ == '__main__':\n",
-    "    runNos = getAnalysisNumbers()\n",
-<<<<<<< HEAD
-    "    simData = runData(2256)\n",
-    "    treenames = simData.getTreeNames()\n",
-    "    metaData = simData.getDataFrame('metaData')\n",
-    "    simData.plot2DFieldLines('Cathode')"
-   ]
-  },
-  {
-   "cell_type": "code",
-   "execution_count": null,
-   "id": "957c890d-f711-4d06-a987-38d83117a159",
-   "metadata": {},
-   "outputs": [],
-   "source": [
-    "def createDataList(start, end, data):\n",
-    "    \"\"\"\n",
-    "    Args: first simulation data number (int), last simulation data number (int),\n",
-    "    name of run paramter (string).\n",
-    "    \n",
-    "    Returns: dataframe\n",
-    "    \n",
-    "    The first int gives initial simulation data to use, and second int gives the\n",
-    "    final simulation data to use, and the string is the parameter that will be \n",
-    "    recorded from each data set between the initial and final sets. The range\n",
-    "    of data must be a continous, discreet set.\n",
-    "    \n",
-    "    Returns a list with the values of the given paramter from a range\n",
-    "    of different simulations.\n",
-    "    \"\"\"\n",
-    "    \n",
-    "    variable = []\n",
-    "    dimensionalParams = [\n",
-    "            'Pad Length',\n",
-    "            'Pitch',\n",
-    "            'Grid Standoff',\n",
-    "            'Grid Thickness',\n",
-    "            'Hole Radius',\n",
-    "            'Cathode Height',\n",
-    "            'Thickness SiO2'\n",
-    "        ]\n",
-    "    runNum = start\n",
-    "    \n",
-    "    while runNum <= end:\n",
-    "        simData = runData(runNum)\n",
-    "        metaData = simData.getDataFrame('metaData')\n",
-    "        Standoff = simData.getRunParameter('Grid Standoff')\n",
-    "        \n",
-    "        if simData.getRunParameter('Number of Avalanches') != 0:\n",
-    "            metaData['IBF'] = simData.calcIBF()\n",
-    "\n",
-    "        metaData['Field Bundle Radius'] = simData.calcBundleRadius(-Standoff/2)\n",
-    "        metaData['Optical Transparency'] = simData.calcOpticalTransparency()\n",
-    "\n",
-    "        if data in dimensionalParams:\n",
-    "            variable.append(metaData[data][0]*CMTOMICRON)    \n",
-    "        else:\n",
-    "            variable.append(metaData[data][0])\n",
-    "        \n",
-    "        runNum += 1\n",
-    "\n",
-    "    return variable"
-=======
-    "    simData = runData(runNos[-1])\n",
-    "    treenames = simData.getTreeNames()\n",
-    "    print(treenames)\n",
-    "    for name in treenames:\n",
-    "        simData.printColumns(name)"
->>>>>>> 2826e40f
-   ]
-  },
-  {
-   "cell_type": "code",
-   "execution_count": null,
-<<<<<<< HEAD
-   "id": "e107509e-cac8-4f14-a262-2a13d984d844",
-   "metadata": {},
-   "outputs": [],
-   "source": [
-    "def setScale(independent, dependent, xScale, yScale):\n",
-    "    \"\"\"\n",
-    "    args: \n",
-    "    A list containing the values of the independent variable (list or dataframe).\n",
-    "    A list containing the values of the dependent variable (list or dataframe).\n",
-    "    The scale for tick marks on the x-axis (int).\n",
-    "    The scale for tick marks on the y-axis (int).\n",
-    "    \n",
-    "    Returns: a dictionary with a list of data values for the x-axis, a list of data values for \n",
-    "    the y-axis, the startinng value for x, and the starting value for y. \n",
-    "    \n",
-    "    All four dictionary items intended for use in a matplot.lib xticks() or yticks() command.\n",
-    "    \"\"\"\n",
-    "    try:\n",
-    "        xMin = independent.min(axis = 0)\n",
-    "        xMax = independent.max(axis = 0)\n",
-    "        yMin = dependent.min(axis = 0)\n",
-    "        yMax = dependent.max(axis = 0)\n",
-    "    \n",
-    "    except:\n",
-    "        xMin = min(independent)\n",
-    "        xMax = max(independent)\n",
-    "        yMin = min(dependent)\n",
-    "        yMax = max(dependent)\n",
-    "    \n",
-    "    xPlotMin = xScale*round(xMin/xScale, 0)\n",
-    "    xPlotMax = xMax+ xScale\n",
-    "    yPlotMin = yScale*round(yMin/yScale, 0)\n",
-    "    yPlotMax = yMax + yScale\n",
-    "    \n",
-    "    xTicks = np.arange(xPlotMin, xPlotMax, xScale)\n",
-    "    yTicks = np.arange(yPlotMin, yPlotMax, yScale)\n",
-    "    \n",
-    "    scale = {\n",
-    "    'xPlot': xTicks,\n",
-    "    'yPlot': yTicks,\n",
-    "    'xMin': xPlotMin,\n",
-    "    'yMin': yPlotMin,\n",
-    "    }\n",
-    "\n",
-    "    return scale"
-=======
-   "id": "2",
-   "metadata": {},
-   "outputs": [],
-   "source": [
-    "if __name__ == '__main__':\n",
-    "    simData.plot2DFieldLines('Cathode')"
->>>>>>> 2826e40f
-   ]
-  },
-  {
-   "cell_type": "code",
-   "execution_count": null,
-<<<<<<< HEAD
-   "id": "323188e6-7ce9-4661-8e53-905cdb7d3ee4",
-=======
-   "id": "a9e5d26a-f590-4e0a-9135-1e27f5483334",
->>>>>>> 2826e40f
-   "metadata": {},
-   "outputs": [],
-   "source": [
-    "def multiPlotSimRange(dataSet, independent, dependent, save = False):\n",
-    "    \"\"\"\n",
-    "    args:\n",
-    "    Four total arguments: three lists and a boolean.\n",
-    "    \n",
-    "    1) A list containting a number of lists equal to the the number of data sets the user\n",
-    "    wishes to plot. Each list should contain the following:\n",
-    "        initial data set (int)\n",
-    "        final data set (int)\n",
-    "        label for the legend (string)\n",
-    "        color for the data (string)\n",
-    "\n",
-    "    2) A list of the details for the independent axis:\n",
-    "        parameter name (should match the name in the metaData) (string)\n",
-    "        axis scale (int or float)\n",
-    "        axis units (string)\n",
-    "\n",
-    "    3) A list of the details for the dependent axis:\n",
-    "        parameter name (should match the name in the metaData) (string)\n",
-    "        axis scale (int or float)\n",
-    "        axis units (string)\n",
-    "\n",
-    "    4) Indicator of whether the user wants to save the plot (boolean)\n",
-    "\n",
-    "    \n",
-    "    Saves the plot under a directory labeled Plots with a name of the form y_vs_x.png.\n",
-    "    \n",
-    "    The initial and final data sets used for the first and second position of the lists\n",
-    "    within dataSet should form a continuous, discreet set (IE: 5, 8 should look like \n",
-    "    5, 6, 7, 8, not 5, 7, 8)\n",
-    "    \n",
-    "    micro symbol unicode is: \\u03bc\n",
-    "    \n",
-    "    \"\"\"\n",
-    "\n",
-    "    try:\n",
-    "        if type(dataSet[0]) == type(dataSet[1]) == list:\n",
-    "            print('Acquiring Data')\n",
-    "    except: \n",
-    "        print('Error: dataSet wrong data type (should be list of lists)')\n",
-    "        return -1\n",
-    "    \n",
-    "    if not os.path.exists('./Plots'):\n",
-    "            os.mkdir('./Plots')\n",
-    "\n",
-    "    setNum = 0\n",
-    "    xExtremes = []\n",
-    "    yExtremes = []\n",
-    "    \n",
-    "    while setNum < len(dataSet):\n",
-    "        indepData = createDataList(dataSet[setNum][0], dataSet[setNum][1], independent[0])\n",
-    "        depData = createDataList(dataSet[setNum][0], dataSet[setNum][1], dependent[0]) \n",
-    "\n",
-    "        xExtremes.extend([min(indepData), max(indepData)])\n",
-    "        yExtremes.extend([min(depData), max(depData)])\n",
-    "        \n",
-    "        plt.scatter(indepData, depData, marker = 'x', s = 8, label = dataSet[setNum][2], color = dataSet[setNum][3])\n",
-    "\n",
-    "        setNum += 1\n",
-    "        print(f'Data set {setNum} read and plotted succesfully')\n",
-    "    \n",
-    "    setNum -= 1\n",
-    "    \n",
-    "    Scales = setScale(xExtremes, yExtremes, independent[1], dependent[1])\n",
-    "    plt.title(f'{dependent[0]} vs {independent[0]}')\n",
-    "    plt.legend(loc = 'upper right', prop = {'size': 8})\n",
-    "    plt.xlabel(f'{independent[0]} {independent[2]}')\n",
-    "    plt.xticks(Scales['xPlot'])\n",
-    "    plt.ylabel(f'{dependent[0]} {dependent[2]}')\n",
-    "    plt.yticks(Scales['yPlot'])\n",
-    "\n",
-    "    if save:\n",
-    "        plt.savefig(f'./Plots/{dependent[0]}_vs_{independent[0]}.png')\n",
-    "    plt.show()"
-   ]
-  },
-  {
-   "cell_type": "code",
-   "execution_count": null,
-   "id": "621448e4-4878-4397-8d57-ab5284af382d",
-   "metadata": {},
-   "outputs": [],
-   "source": [
-    "#Example use of multiplotSimRange()\n",
-    "data = [\n",
-    "    [1, 10, 'Grid Standoff = 100 (\\u03bcm)', 'blue'],\n",
-    "    [11, 20, 'Grid Standoff = 100 (\\u03bcm)', 'purple'],\n",
-    "    [21, 30, 'Grid Standoff = 100 (\\u03bcm)', 'red']\n",
-    "    ]\n",
-    "independent = ['Hole Radius', 5, '(\\u03bcm)']\n",
-    "dependent = ['Field Bundle Radius', 2, '(\\u03bcm)']\n",
-    "\n",
-    "multiPlotSimRange(data, independent, dependent, False)"
    ]
   },
   {
@@ -293,14 +38,12 @@
    "outputs": [],
    "source": [
     "if __name__ == '__main__':\n",
-    "    #runNos = getAnalysisNumbers()\n",
-    "    simData = runData()\n",
+    "    runNos = getAnalysisNumbers()\n",
+    "    simData = runData(runNos[-1])\n",
     "    treenames = simData.getTreeNames()\n",
     "    print(treenames)\n",
     "    for name in treenames:\n",
-    "        simData.printColumns(name)\n",
-    "    \n",
-    "    simData.plotCellGeometry()"
+    "        simData.printColumns(name)"
    ]
   },
   {
@@ -310,8 +53,17 @@
    "metadata": {},
    "outputs": [],
    "source": [
-    "simData.plot2DFieldLines('Cathode')"
+    "if __name__ == '__main__':\n",
+    "    simData.plot2DFieldLines('Cathode')"
    ]
+  },
+  {
+   "cell_type": "code",
+   "execution_count": null,
+   "id": "a9e5d26a-f590-4e0a-9135-1e27f5483334",
+   "metadata": {},
+   "outputs": [],
+   "source": []
   }
  ],
  "metadata": {
@@ -330,11 +82,7 @@
    "name": "python",
    "nbconvert_exporter": "python",
    "pygments_lexer": "ipython3",
-<<<<<<< HEAD
    "version": "3.12.3"
-=======
-   "version": "3.10.18"
->>>>>>> 2826e40f
   }
  },
  "nbformat": 4,
