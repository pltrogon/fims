--- conflicted
+++ resolved
@@ -16,32 +16,6 @@
 
 class runData:
     """
-<<<<<<< HEAD
-    Methods:
-    _readRootTrees
-    _checkName
-    getTreeNames
-    printMetaData
-    printColumns
-    getDataFrame
-    getRunParameter
-    getRunNumber
-    plotCellGeometry
-    _plotAddCellGeometry
-    plot2DFieldLines
-    _getRawGain
-    _trimAvalanche
-    _histAvalanche
-    plotAvalancheSize
-    plotAvalanche2D
-    plotDiffusion
-    plotParticleHeatmaps
-    _fitAvalancheSize
-    plotAvalancheFits
-    calcBundleRadius
-    calcOpticalTransparency
-    calcIBF
-=======
     Class representing the data acquired from a single simulation.
     The data identifier is the simulation run number.
 
@@ -71,9 +45,6 @@
             _ionData: Information for each individual simulated ion.
             _avalancheData: Information for each simulated avalanche.
             _electronTrackData: Information for the full tracks of each electron.
-
-
->>>>>>> e1a5dfaa
     """
 
 #********************************************************************************#
@@ -201,11 +172,7 @@
         """
         Prints all metadata information. Dimensions are in microns.
         """
-<<<<<<< HEAD
-        metaData = getattr(self, 'metaData', None)
-=======
         metaData = self.getDataFrame('metaData')
->>>>>>> e1a5dfaa
         for inParam in metaData:
             print(f'{inParam}: {self.getRunParameter(inParam)}')
         return
@@ -1242,64 +1209,13 @@
         return targetRadius
 
 
-<<<<<<< HEAD
-        return targetRadius
-#********************************************************************************#
-    def calcOpticalTransparency(self):
-        """
-        returns: optical transparency  of a hexagonal grid (float)
-
-        Finds the geometry from the current run and uses it to calculate the
-        optical transparency of the grid (assumes hexagonal configuration with
-        a single hole centered above each pad)
-        """
-    
-        radius = self.getRunParameter('Hole Radius')
-        pitch = self.getRunParameter('Pitch')
-
-        gridArea = (pitch**2)*(math.sqrt(3))
-        holeArea = (math.pi*radius**2)*2
-        transparency = holeArea/gridArea
-        
-        return transparency
-        
-#********************************************************************************#
-    def calcIBF(self):
-        """
-        Returns: fraction of ions not captured by the grid (float)
-
-        Cuts the ionData to only include ions with a positive charge and that
-        terminate on the grid. It then calculates the IBF and returns the value
-        as a float
-        """
-        
-        #Initialize variables
-        gridThickness = self.getRunParameter('Grid Thickness')
-        ionData = self.getDataFrame('ionData')
-        capIon = 0
-        negativeIon = 0
-        ionNum = 0
-        numIon = len(ionData)
-        ionEnd = ionData['Final z']
-        ionCharge = ionData['Ion Charge']
-
-        
-        while ionNum < numIon:
-            if ionCharge[ionNum] == 1 and ionEnd[ionNum] < gridThickness*1.01 and ionEnd[ionNum] > -gridThickness*1.01:
-                capIon += 1
-            if ionCharge[ionNum] == -1:
-                negativeIon += 1
-            ionNum += 1
-        
-        positiveIon = numIon - negativeIon
-        IBF = (positiveIon - capIon)/positiveIon
-        return IBF
-=======
 #********************************************************************************#
     def findStuckElectrons(self):
         """
         Finds the xy coordinates of all electrons tracks that intersect
         with the top of the SiO2 layer.
+        
+        This is for use with the itereative process of simulating charge-buildup.
 
         Returns:
             dataframe: Pandas dataframe containing the x,y,z coordinates of
@@ -1386,6 +1302,12 @@
 #********************************************************************************#
     def _calcOpticalTransparency(self):
         """
+        Determines the optical transparancy of a unit cell.
+        
+        Assumes a hexagonal geometry and a single hole.
+        
+        Returns:
+            float: Fraction of the hole area to the un it cell area.
         """
         #Area of the unit cell    
         pitch = self.getRunParameter('Pitch')
@@ -1402,5 +1324,4 @@
         cellTransparency = holeArea/cellArea
         
         return cellTransparency
-    
->>>>>>> e1a5dfaa
+    