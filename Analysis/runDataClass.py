########################################
# CLASS DEFINITION FOR SIMULATION DATA #
########################################
from __future__ import annotations

import os
import uproot
import pandas as pd
import awkward_pandas
import math
import matplotlib.pyplot as plt
import numpy as np

from polyaClass import myPolya
from functionsFIMS import withinHex, withinNeighbourHex, xyInterpolate

CMTOMICRON = 1e4

class runData:
    """
    Class representing the data acquired from a single simulation.
    The data identifier is the simulation run number.

    The simulation data, originally saved in root format, 
    is read into pandas dataframes upon initialization.
    These dataframe names are listed in 'dataTrees'.

    Attributes:
        runNumber (int): The simulation run number
        dataTrees (list): List of strings containing the names 
                          of all of the dataframes.

        Internal Data Frames:
        *****
            NOTE: 
            These dataframes are intended to be internal to the class, and as such 
            should NOT be accessed directly. Instead utilize the getDataFrame() 
            method to retrieve a copy of the dataframe.
            This is to preserve data integrity.
        *****
            _metaData: Metadata information, including geometry parameters, 
                       simulation limits, git version, etc.
            _fieldLineData: Information for field lines generated at the cathode.
            _gridFieldLineData: Field line information for those generated 
                                above and below the grid.
            _electronData: Information for each individual simulated electron.
            _ionData: Information for each individual simulated ion.
            _avalancheData: Information for each simulated avalanche.
            _electronTrackData: Information for the full tracks of each electron.
            
    The following methods are defined in this class:
        _readRootTrees
        _checkName
        getTreeNames
        printMetaData
<<<<<<< HEAD
=======
        getMetaData
>>>>>>> b39dd3c3
        printColumns
        getDataFrame
        getRunParameter
        getRunNumber
        plotCellGeometry
        _plotAddCellGeometry
        plot2DFieldLines
        _getRawGain
        _trimAvalanche
        _histAvalanche
        plotAvalancheSize
        plotAvalanche2D
        plotDiffusion
        plotParticleHeatmaps
        _fitAvalancheSize
        plotAvalancheFits
        calcBundleRadius
        _getOutermostLineID
        findStuckElectrons
        _calcIBF
        _calcOpticalTransparency
        _getTransparency
    """

#********************************************************************************#
    # Initialize
    def __init__(self, runNumber):
        """
        Initializes a data class containing the data from the specified run number.
        """

        self.runNumber = runNumber

        self.dataTrees = [
            'metaData',
            'fieldLineData',
            'gridFieldLineData',
            'electronData',
            'ionData',
            'avalancheData',
            'electronTrackData'
        ]

        #Read the root trees to large dataframe
        allData = self._readRootTrees()
        if not allData:
            print(f'Warning: No data loaded for run number {runNumber}.')
            print('Check file path and contents.')

        #Unpack into private dataframes
        for treeName in self.dataTrees:
            setattr(self, f'_{treeName}', allData.get(treeName))

        #Calculate some other parameters
        self._calcOtherMetaData()

#********************************************************************************#
    #String representation
    def __str__(self):
        """
        String representation of the runData class.
        """
        return f'Run number {self.runNumber}.'

#********************************************************************************#
    #Private function to read from data file
    def _readRootTrees(self):
        """
        Reads all trees from a ROOT file and returns them as a dictionary.
        The keys are the tree names and the values are pandas DataFrames.

        Returns:
            dict: A dictionary where keys are tree names (str) and
                values are pandas DataFrames. Returns an empty dictionary
                if the file cannot be opened or contains no trees.
        """

        dataFilePath = '../Data/'
        dataFile = f'sim.{self.runNumber}.root'
        fullFilePath = os.path.join(dataFilePath, dataFile)
        
        try:
            with uproot.open(fullFilePath) as rootFile:
                dataframes = {}
                for treeKey in rootFile.keys():
                    
                    #Strip the tree number ID and 'Tree' if present
                    strippedName = treeKey.split(';')[0]
                    if strippedName.endswith('Tree'):
                        treeName = strippedName.removesuffix('Tree')
                    else:
                        treeName = strippedName
                    
                    if isinstance(rootFile[treeKey], uproot.behaviors.TTree.TTree):
                        tree = rootFile[treeKey]
                        try:
                            df = tree.arrays(library='pd')
                            dataframes[treeName] = df
                        except Exception as e:
                            print(f"Error reading tree '{treeKey}': {e}")
                return dataframes
        except Exception as e:
            print(f"Error opening or reading ROOT file '{fullFilePath}': {e}")
            return {}
        
    
#********************************************************************************#
    def _checkName(self, dataSetName):
        """
        Checks that a requested data frame name from the simulation trees is valid.
        
        Returns:
            bool: True if valid name of dataFrame, False otherwise
        """
        if dataSetName not in self.dataTrees:
            print(f"Invalid data set: '{dataSetName}'.")
            return False
        return True
        

#********************************************************************************#
    def getTreeNames(self):
        """
        Returns a list of all of the available tree names.
        """
        return  self.dataTrees
    

#********************************************************************************#
    def getMetaData(self):
        """
        Returns dictionary of all metadata information. Dimensions are in microns.
        """
        metaDataDF = self.getDataFrame('metaData')

        # Initialize an empty dictionary to store the results
        metaDataDict = {}
    
        for inParam in metaDataDF.columns:
            metaDataDict[inParam] = self.getRunParameter(inParam)

        return metaDataDict
    

#********************************************************************************#
    def printMetaData(self):
        """
        Prints all metadata information. Dimensions are in microns.
        """
        metaData = getattr(self, 'metaData', None)
<<<<<<< HEAD
        #metaData = self.getDataFrame('metaData')
=======
>>>>>>> b39dd3c3
        for inParam in metaData:
            print(f'{inParam}: {self.getRunParameter(inParam)}')
        return


#********************************************************************************#
    def getColumns(self, dataSetName):
        """
        Returns a list of the column names for a given data set.
        """
        if not self._checkName(dataSetName):
            return
        
        dataFrame = self.getDataFrame(dataSetName)

        return dataFrame.columns.tolist()
    

#********************************************************************************#
    def printColumns(self, dataSetName):
        """
        Prints all of the column names for a given data set.
        """
        if not self._checkName(dataSetName):
            return
        
        dataFrame = self.getDataFrame(dataSetName)

        if dataFrame is not None:
            print(f'{dataSetName}:')
            print(self.getColumns(dataSetName))

        return


#********************************************************************************#
    def getDataFrame(self, dataSetName):
        """
        Retrieves a specific DataFrame by its attribute name.

        All dimensions are given in microns.

        Args:
            dataSetName (str): The name of the DataFrame attribute.

        Returns:
            pd.DataFrame: The requested DataFrame if found and loaded, 
                          otherwise None.
        """
        if not self._checkName(dataSetName):
            return None

        #Get a copy of the data - note is saved as cm
        rawData = getattr(self, f'_{dataSetName}', None)
        dataFrame = rawData.copy()

        if dataFrame is None:
            print(f"Missing '{dataSetName}' data.")
            return None

        #Scale to micron
        match dataSetName:
            case 'fieldLineData' | 'gridFieldLineData':
                dataToScale = [
                    'Field Line x', 
                    'Field Line y', 
                    'Field Line z'
                ]

            case 'electronData' | 'ionData':
                dataToScale = [
                    'Initial x', 
                    'Initial y',
                    'Initial z',
                    'Final x', 
                    'Final y',
                    'Final z',
                ]
            
            case 'electronTrackData':
                dataToScale = [
                    'Drift x', 
                    'Drift y', 
                    'Drift z'
                ]

            case _:
                dataToScale = []

        CMTOMICRON = 1e4
        for toScale in dataToScale:
            dataFrame[toScale] *= CMTOMICRON
    
        return dataFrame
            
        
#********************************************************************************#
    def getRunParameter(self, paramName):
        """
        Retrieves a given parameter from the metadata information.

        Dimensions are returned in microns.

        Args:
            paramName (str): Name of the parameter to be retrieved.

        Returns:
            Any: The value of the given parameter.
                 None if an error occurs.
        """
        dimensionalParams = [
            'Pad Length',
            'Pitch',
            'Grid Standoff',
            'Grid Thickness',
            'Hole Radius',
            'Cathode Height',
            'Thickness SiO2'
        ]
        
        metaData = self.getDataFrame('metaData')
        if metaData is None:
            print("Error: 'metaData' unavailable.")
            return None
        
        if paramName not in metaData.columns:
            print(f"Error: '{paramName}' not in 'metaData'.")
            return None
            
        CMTOMICRON = 1e4
        try:
            if paramName in dimensionalParams:
                return metaData[paramName].iloc[0]*CMTOMICRON
            else:
                return metaData[paramName].iloc[0] 
        
        except IndexError:
            print(f"Error: 'metaData' DataFrame is empty.")
            return None
        except Exception as e:
            print(f"An unexpected error occurred retrieving '{paramName}': {e}")
            return None


#********************************************************************************#   
    def _calcOtherMetaData(self):
        """
        Calculate some other useful information and append them to metaData.
        Including:
            Optical Transparency
            Field Bundle Radius
            Raw Gain
            IBF
        """
        #Optical transparency
        self._metaData['Optical Transparency'] = self._calcOpticalTransparency()

        #Field Transparency
        self._metaData['Field Transparency'] = self._getTransparency()

        #Field bundle radius
        standoff = self.getRunParameter('Grid Standoff')
        nominalBundleZ = -standoff/2
        self._metaData['Field Bundle Radius'] = self.calcBundleRadius(nominalBundleZ)

        if self.getRunParameter('Number of Avalanches') > 0:
            #Raw Gain
            self._metaData['Raw Gain'] = self._getRawGain()
            
            #Calculate IBF
            self._metaData['IBF'] = self._calcIBF()

        return

#********************************************************************************#   
    def plotCellGeometry(self):
        """
        Plots a top-down view of the simulation geometry.

        This includes the primary unit cell with the pad and hole in solid lines,
        and the surrounding cells as dotted.
        Additional information such as geometry cell, simulation boundary, and length
        definitions are included.
        
        TODO: The support pillars are also visualized, 
        however these are not yet included in simulations.
        """
        # Extract relevant geometric parameters from metadata.
        pitch = self.getRunParameter('Pitch')
        padLength = self.getRunParameter('Pad Length')
        holeRadius = self.getRunParameter('Hole Radius')

        inRadius = pitch/2.
        outRadius = 2*inRadius/math.sqrt(3)
        
        #Centers of neighbouring cells
        pitchX = pitch*2./math.sqrt(3)
        pitchY = inRadius
        neighbourX = 3./2.*outRadius*np.array([-1, -1, 0, 0, 1, 1])
        neighbourY = inRadius*np.array([1, -1, 2, -2, 1, -1])
        
        #Define the vertices of a hexagon
        hexCornerX = np.array([1., .5, -.5, -1., -.5, .5, 1.])
        hexCornerY = math.sqrt(3.)/2.*np.array([0., 1., 1., 0., -1., -1., 0.])

        # Corners of the pad
        padX = hexCornerX*padLength
        padY = hexCornerY*padLength

        # Corners of the cell
        cellX = hexCornerX*outRadius
        cellY = hexCornerY*outRadius

        # Define circles representing the holes in the grid.
        #    (Must be done as separate patches)
        hole = {}
        #Hole for primary cell
        hole[0] = plt.Circle((0, 0), holeRadius, 
                            facecolor='none', edgecolor='k', lw=1, 
                            label=f'Hole (r = {holeRadius:.0f} um)')
        # Neighbouring cell holes (#808080 = Grey)
        for i in range(len(neighbourX)):
            hole[i+1] = plt.Circle(
                (neighbourX[i], 
                 neighbourY[i]), 
                 holeRadius, 
                 facecolor='none', edgecolor='#808080', ls=':', lw=1)

        # Define circles representing the pillars.
        #    (Must be done as separate patches)
        pillarRadius = 10
        pillar = {}
        for i in range(6):
            pillar[i] = plt.Circle(
                (outRadius*hexCornerX[i], 
                 outRadius*hexCornerY[i]), 
                 pillarRadius,
                 facecolor='none', edgecolor='#808080', ls='--', lw=1)

        pillar[0].set_label(f'Pillar  (r = {pillarRadius:.0f} um)')

        # Make figure and add plots
        fig = plt.figure()
        fig.suptitle(f'Cell Geometry')
        ax1 = fig.add_subplot(111)

        #Add the pad
        ax1.plot(padX, padY, 
                label='Pad', c='m', lw=1)

        #Add the cell boundary
        ax1.plot(cellX, cellY, 
                label='Unit Cell Boundary', c='b', ls='--', lw=1)
        
        #Add boundaries of neighboring cells and pads
        for i in range(6):
            ax1.plot(neighbourX[i]+cellX, neighbourY[i]+cellY,
                    c='c', ls=':', lw=1)
            ax1.plot(neighbourX[i]+padX, neighbourY[i]+padY,
                    c='m', ls=':', lw=1)
        
        #Add the holes in the grid
        for i in range(len(hole)):
            ax1.add_patch(hole[i])

        #Add pillars
        for i in range(len(pillar)):
            ax1.add_patch(pillar[i])

        #Add markers to center of cells
        ax1.plot(0., 0., marker='x', c='r')
        ax1.plot(neighbourX, neighbourY,
                marker='.', c='r', ls='')

        #Add geometry cell
        geoX = 3./2.*outRadius*np.array([0, 1, 1, 0, 0])
        geoY = inRadius*np.array([1, 1, 0, 0, 1])
        ax1.plot(geoX, geoY,
                c='g', ls=':', lw=1, label='Geometry Boundary')

        #Add simulation boundary
        simX = 3./2.*outRadius*np.array([-1, 1, 1, -1, -1])
        simY = inRadius*np.array([1, 1, -1, -1, 1])
        ax1.plot(simX, simY,
                c='g', ls='--', lw=1, label='Simulation Boundary')

        #Add dimensions
        ax1.plot([0, neighbourX[4]], [0, neighbourY[4]],
                label=f'Pitch ({pitch:.0f} um)', c='r', ls=':', lw=1)
        ax1.plot([0, padLength], [0, 0],
                label=f'Pad Length ({padLength:.0f} um)', c='r', ls='-', lw=1)
        
        # Set other plot elements
        ax1.grid()
        axLim = 1.1*pitch
        ax1.set_xlim(-axLim, axLim)
        ax1.set_ylim(-axLim, axLim)
        ax1.set_aspect('equal')
        ax1.set_xlabel('x (um)')
        ax1.set_ylabel('y (um)')
        ax1.legend(loc='center left', bbox_to_anchor=(1, 0.5))
        plt.tight_layout()   
        
        return fig
    
#********************************************************************************#   
    def _plotAddCellGeometry(self, axis, axes):
        """
        Adds geometry elements to 2D plots, including
        the pad, hole in grid, and outline of the unit cell.

        Args:
            axis (matplotlib subplot): Axes object where geometry is to be added 
            axes (str): String defining the catesian dimensions of 'axes'.
        """
        # Extract relevant geometric parameters from metadata.
        pitch = self.getRunParameter('Pitch')
        padLength = self.getRunParameter('Pad Length')
        gridThickness = self.getRunParameter('Grid Thickness')
        gridStandoff = self.getRunParameter('Grid Standoff')
        cathodeDist = self.getRunParameter('Cathode Height')
        holeRadius = self.getRunParameter('Hole Radius')

        #calculated values
        inRadius = pitch/2.
        outRadius = 2*inRadius/math.sqrt(3)
        halfGrid = gridThickness/2.
        padHeight = - halfGrid - gridStandoff
        cathodeHeight = cathodeDist + halfGrid

        #Define the vertices of a hexagon
        hexCornerX = np.array([1., .5, -.5, -1., -.5, .5, 1.])
        hexCornerY = math.sqrt(3.)/2.*np.array([0., 1., 1., 0., -1., -1., 0.])
        
        # Corners of the pad
        padX = hexCornerX*padLength
        padY = hexCornerY*padLength
        padZ = np.ones(len(padX))*padHeight

        # Corners of the cell
        cellX = hexCornerX*outRadius
        cellY = hexCornerY*outRadius

        # Define the hole in the grid.
        hole = plt.Circle((0, 0), holeRadius,
                        facecolor='none', edgecolor='k', lw=1, label='Hole')
        holeXY = holeRadius*np.array([-1, -1, 1, 1, -1])
        holeZ = halfGrid*np.array([1, 1, -1, -1, 1])

        #Corners of the geometry cell
        geoX = 3./2.*outRadius*np.array([-1, 1, 1, -1, -1])
        geoY = inRadius*np.array([1, 1, -1, -1, 1])

        axLim = 1.01*3./2.*outRadius
        
        match axes:
            case 'xy':
                axis.plot(padX, padY, 
                        label='Pad', c='m', lw=1)
                axis.plot(cellX, cellY, 
                        label='Cell', c='b', ls='--', lw=1)
                axis.add_patch(hole)
                axis.plot(geoX, geoY,
                        c='g', ls='--', lw=1, label='Simulation Boundary')

                axis.set_xlabel('x (um)')
                axis.set_ylabel('y (um)')
                axis.set_xlim(-axLim, axLim)
                axis.set_ylim(-axLim, axLim)
                axis.set_aspect('equal')

            case 'xz':
                axis.plot(padX, padZ, 
                        label='Pad', c='m', lw=2)
                axis.plot([cellX[3], cellX[0], cellX[0], cellX[3], cellX[3]], 
                        [padHeight, padHeight, cathodeHeight, cathodeHeight, padHeight],
                        label='Cell', c='b', ls='--', lw=1)
                axis.plot([cellX[2], cellX[1], cellX[1], cellX[2], cellX[2]], 
                        [padHeight, padHeight, cathodeHeight, cathodeHeight, padHeight], 
                        c='b', ls='--', lw=1)
                axis.plot(holeXY, holeZ, 
                        label='Hole', c='k', ls='-')
                axis.plot([geoX[0], geoX[1], geoX[1], geoX[0], geoX[0]], 
                        [padHeight, padHeight, cathodeHeight, cathodeHeight, padHeight], 
                        c='g', ls='--', lw=1, label='Simulation Boundary')
                axis.plot([geoX[0], geoX[1]],
                         [0, 0],
                         c='#808080', ls=':', lw=1, label='Grid')
                
                axis.set_xlabel('x (um)')
                axis.set_ylabel('z (um)')
                axis.set_xlim(-axLim, axLim)
                axis.set_ylim(padHeight, cathodeHeight)

            case 'yz':
                axis.plot(padY, padZ, 
                        label='Pad', c='m', lw=2)
                axis.plot([cellY[4], cellY[1], cellY[1], cellY[4], cellY[4]], 
                        [padHeight, padHeight, cathodeHeight, cathodeHeight, padHeight],
                        label='Cell', c='b', ls='--', lw=1)
                axis.plot([0, 0], 
                        [padHeight, cathodeHeight],
                        label='Cell', c='b', ls='--', lw=1)
                axis.plot(holeXY, holeZ, 
                        label='Hole', c='k', ls='-')
                axis.plot([geoY[1], geoY[2], geoY[2], geoY[1], geoY[1]], 
                        [padHeight, padHeight, cathodeHeight, cathodeHeight, padHeight], 
                        c='g', ls='--', lw=1, label='Simulation Boundary')
                axis.plot([geoY[0], geoY[2]],
                         [0, 0],
                         c='#808080', ls=':', lw=1, label='Grid')

                axis.set_xlabel('y (um)')
                axis.set_ylabel('z (um)')
                axis.set_xlim(-axLim, axLim)
                axis.set_ylim(padHeight, cathodeHeight)
                

            case _:
                print(f'Invalid form of plot axes: {axes}')

        axis.grid()

        return


#********************************************************************************#   
    def plot2DFieldLines(self, target):
        """
        Generates 2D plots of the simulated field lines. Options include:
            Cathode - Field lines initiated near the cathode.
            AboveGrid - Field lines initiated just above the grid.
            BelowGrid - Field lines initiated just below the grid.

        These plots display the field lines, and include 
        the pad geometry and hole in the grid.
    
        Args:
            target (str): Identifier for what data to plot.
    
        Returns:
            None
        """
        plotOptions = [
            'Cathode',
            'AboveGrid',
            'BelowGrid'
        ]
    
        match target:
            case 'Cathode':
                fieldLineData = self.getDataFrame('fieldLineData')
                
            case 'AboveGrid':
                fieldLineData = self.getDataFrame('gridFieldLineData')
                fieldLineData = fieldLineData[fieldLineData['Grid Line Location']==1]
                
            case 'BelowGrid':
                fieldLineData = self.getDataFrame('gridFieldLineData')
                fieldLineData = fieldLineData[fieldLineData['Grid Line Location']==-1]
    
            case _:
                print(f'Error: Plot options are: {plotOptions}')
                return
    
        groupedData = fieldLineData.groupby('Field Line ID')
    
        if groupedData is None:
            print(f"An error occured plotting '{target}'.")
            return

        # Create figure and subplots for different projections.
        fig2D = plt.figure(figsize=(14, 7))
        fig2D.suptitle(f'Field Lines - {target}')
        ax11 = fig2D.add_subplot(221)
        ax12 = fig2D.add_subplot(223)
        ax13 = fig2D.add_subplot(122)
    
        # iterate through all lines
        for lineID, fieldLine in groupedData:
            ax11.plot(fieldLine['Field Line x'], 
                      fieldLine['Field Line z'], 
                      lw=1)
            ax12.plot(fieldLine['Field Line y'], 
                      fieldLine['Field Line z'], 
                      lw=1)
            ax13.plot(fieldLine['Field Line x'], 
                      fieldLine['Field Line y'], 
                      lw=1)
    
        self._plotAddCellGeometry(ax11, 'xz')
        self._plotAddCellGeometry(ax12, 'yz')
        self._plotAddCellGeometry(ax13, 'xy')
        plt.tight_layout()   
        
        return fig2D
    

#********************************************************************************#   
    def plotAllFieldLines(self):
        """
        Generates 2D plots of the simulated field lines.

        These plots display the field lines from the cathode, and both above '
        and below the grid. Includes the pad geometry and hole in the grid.
    
        Returns:
            Figure.
        """

        cathodeLines = self.getDataFrame('fieldLineData').groupby('Field Line ID')
        gridLines = self.getDataFrame('gridFieldLineData')

        aboveGrid = gridLines[gridLines['Grid Line Location'] == 1].groupby('Field Line ID')
        belowGrid = gridLines[gridLines['Grid Line Location'] == -1].groupby('Field Line ID')

        if cathodeLines is None or aboveGrid is None or belowGrid is None:
            raise ValueError('Field lines unavailable.')

        fig2D = plt.figure(figsize=(14, 7))
        fig2D.suptitle('Field Lines')
        ax11 = fig2D.add_subplot(221)
        ax12 = fig2D.add_subplot(223)
        ax13 = fig2D.add_subplot(122)

        # iterate through all cathode lines
        for _, fieldLine in cathodeLines:
            ax11.plot(fieldLine['Field Line x'], 
                      fieldLine['Field Line z'], 
                      lw=1, c='b')
            ax12.plot(fieldLine['Field Line y'], 
                      fieldLine['Field Line z'], 
                      lw=1, c='b')
            ax13.plot(fieldLine['Field Line x'], 
                      fieldLine['Field Line y'], 
                      lw=1, c='b')
            
        # iterate through all above grid lines
        for _, fieldLine in aboveGrid:
            ax11.plot(fieldLine['Field Line x'], 
                      fieldLine['Field Line z'], 
                      lw=1, c='r')
            ax12.plot(fieldLine['Field Line y'], 
                      fieldLine['Field Line z'], 
                      lw=1, c='r')
            ax13.plot(fieldLine['Field Line x'], 
                      fieldLine['Field Line y'], 
                      lw=1, c='r')
            
        # iterate through all above grid lines
        for _, fieldLine in belowGrid:
            ax11.plot(fieldLine['Field Line x'], 
                      fieldLine['Field Line z'], 
                      lw=1, c='g')
            ax12.plot(fieldLine['Field Line y'], 
                      fieldLine['Field Line z'], 
                      lw=1, c='g')
            ax13.plot(fieldLine['Field Line x'], 
                      fieldLine['Field Line y'], 
                      lw=1, c='g')
            
        self._plotAddCellGeometry(ax11, 'xz')
        self._plotAddCellGeometry(ax12, 'yz')
        self._plotAddCellGeometry(ax13, 'xy')
        plt.tight_layout() 

        return fig2D




#********************************************************************************#   
    def _getRawGain(self):
        """
        Returns the mean size of the simulated avalanches.

        This includes any avalanches that hit the simulation limit, and those where
        some electrons have exitted the simulation boundary.
        """
        avalancheData = self.getDataFrame('avalancheData')
        return avalancheData['Total Electrons'].mean()

    
#********************************************************************************#   
    def _trimAvalanche(self):
        """
        Removes any avalanches that have either:
            Only a single electron (so no avalanching occured), or
            that reached the simulation avalanche limit.

        Note that these situations, either no avalanching or an avalanche
        that was exactly the limit size, can occur. 
        However, it is much more likely that the intial electron attached or drifted
        outside of the simulation bounds before causing an avalanche for the e=1 case. 
        For the avalanche-limit case, it is impossible to tell if this was exacly the
        limit, or if there should be more electrons.

        Returns:
            dataframe: The avalancheData dataframe with the 1 and limitting sizes removed.
        """
        avalancheData = self.getDataFrame('avalancheData')

        trimmedAvalanche = avalancheData[
            ((avalancheData['Total Electrons'] > 1) 
          &  (avalancheData['Reached Limit'] == 0))
        ]
        return trimmedAvalanche

    
#********************************************************************************#   
    def _histAvalanche(self, trim, binWidth):
        """
        Calculates a histogram of the avalanche electron count data.

        Can optionally trim the dataset to remove avalanches that either have
        a single electron or those that reached the limit.

        Args:
            trim (bool): If True, will remove the edge-case avalanches.
            binWidth (int): The width of the bins to be used for the histogram.

        Returns:
            dict: Dictionary containing the histogram data and parameters:
                - 'binCenters' (ndarray): The center of each histogram bin.
                - 'gain' (float): The mean value of the total electrons.
                - 'counts' (ndarray): The number of data points in each bin.
                - 'countErr' (ndarray): The error in the counts, using Poisson stats.
                - 'prob' (ndarray): The probability density for each bin.
                - 'probErr' (ndarray): The error in the probability density.
                - 'binWidth' (float): The width of the histogram bin.
                - 'trim' (bool): Indicates if the data was trimmed.
        """

        if trim:
            data = self._trimAvalanche()
        else:
            data = self.getDataFrame('avalancheData')

        gain = data['Total Electrons'].mean()
            
        bins = np.arange(
            data['Total Electrons'].min(), 
            data['Total Electrons'].max()+1, 
            binWidth
        )
        binCenters = bins[:-1] + binWidth/2.
        
        counts, _ = np.histogram(
            data['Total Electrons'], 
            bins=bins
        )

        prob = counts/len(data['Total Electrons'])/binWidth

        # Get errors
        countErr = np.where(counts == 0, 1, np.sqrt(counts))
        probErr = countErr/len(data['Total Electrons'])/binWidth

        histData = {
            'binCenters': binCenters,
            'gain': gain,
            'counts': counts,
            'countErr': countErr,
            'prob': prob,
            'probErr': probErr,
            'binWidth': binWidth,
            'trim': trim
        }

        return histData


#********************************************************************************#   
    def plotAvalancheSize(self, trim=False, binWidth=1):
        """
        Plots a histogram of the simulated avalanche size distribution.

        Shows the probability of an avalanche having a certain size.

        Args:
            trim (bool): If True, the avalanche data is trimmed before plotting.
            binWidth (int): The width of the histogram bins. 
        """
        histData = self._histAvalanche(trim, binWidth)
        
        fig = plt.figure(figsize=(8, 5))
        fig.suptitle(f'Avalanche Size Distribution: Run {self.runNumber}')
        
        ax = fig.add_subplot(111)
        
        ax.bar(
            histData['binCenters'], 
            histData['prob'], 
            width=binWidth,
            label='Simulation'
        )  
        ax.axvline(
            histData['gain'], 
            c='g', ls='--', label=f"Gain = {histData['gain']:.0f}"
        )
        
        ax.set_xlabel('Number of Electrons in Avalanche')
        ax.set_ylabel('Probability of Avalanche Size')
        ax.legend()
        ax.grid()
        plt.tight_layout()   
        
        return fig

#********************************************************************************#   
    def plotAvalanche2D(self, avalancheID=0, plotName=''):
        """
        Generates 2D plots of a single electron avalanche.

        Includes individual electron tracks and geometry components.
    
        Args:
            avalancheID (int): Index of avalanche within simulation.
    
        """
    
        allData = self.getDataFrame('electronTrackData')
        singleData = allData[allData['Avalanche ID']==avalancheID]
        
        gain = singleData['Electron ID'].max()+1
    
        groupedData = singleData.groupby('Electron ID')
    
        if groupedData is None:
            print(f"An error occured plotting ID='{avalancheID}'.")
            return

        # Create figure and subplots for different projections.
        fig2D = plt.figure(figsize=(14, 7))
        fig2D.suptitle(f'Avalanche: {plotName} (ID #{avalancheID}) Gain = {gain}')
        ax11 = fig2D.add_subplot(221)
        ax12 = fig2D.add_subplot(223)
        ax13 = fig2D.add_subplot(122)
    
        # iterate through all lines
        for electronID, driftLine in groupedData:
            ax11.plot(driftLine['Drift x'], 
                      driftLine['Drift z'], 
                      lw=.5)
            ax12.plot(driftLine['Drift y'], 
                      driftLine['Drift z'], 
                      lw=.5)
            ax13.plot(driftLine['Drift x'], 
                      driftLine['Drift y'], 
                      lw=.5)

        # Plot the initial electron location
        xInit = singleData['Drift x'].iloc[0]
        yInit = singleData['Drift y'].iloc[0]
        zInit = singleData['Drift z'].iloc[0]
        
        ax11.plot(xInit, 
                  zInit, 
                  label='Initial', marker='x', c='r')
        ax12.plot(yInit, 
                  zInit, 
                  label='Initial', marker='x', c='r')
        ax13.plot(xInit, 
                  yInit, 
                  label='Initial', marker='x', c='r')
    
        self._plotAddCellGeometry(ax11, 'xz')
        self._plotAddCellGeometry(ax12, 'yz')
        self._plotAddCellGeometry(ax13, 'xy')
        plt.tight_layout()   
        
        return fig2D
        

#********************************************************************************#   
    def plotDiffusion(self, target):
        """
        Plots the diffusion of simulated particles in the drift direction (z) and 
        the radial distance within the normal plane (xy).

        Options to plot include: electrons, positive ions, and negative ions.
        Some geometric distances are included.

        Args:
            target (str): The type of particle to plot.
        """
        plotOptions = [
            'electron',
            'posIon',
            'negIon'
        ]
        match target:
            case 'electron':
                particleData = self.getDataFrame('electronData')

            case 'posIon':
                particleData = self.getDataFrame('ionData')
                particleData = particleData[particleData['Ion Charge']==1]
                
            case 'negIon':
                particleData = self.getDataFrame('ionData')
                particleData = particleData[particleData['Ion Charge']==-1]
                
            case _:
                print(f'Error: Plot options are: {plotOptions}')
                return
    
        if particleData is None:
            print(f"An error occured plotting '{target}'.")
            return

        driftX = particleData['Final x'] - particleData['Initial x']
        driftY = particleData['Final y'] - particleData['Initial y']
        driftZ = particleData['Final z'] - particleData['Initial z']

        driftR = np.sqrt(driftX**2 + driftY**2)

        fig = plt.figure(figsize=(12, 4))
        fig.suptitle(f"Total Drift of: {target}s ({self.getRunParameter('Number of Avalanches')} Avalanches)")
        
        ax1 = fig.add_subplot(121)
        ax2 = fig.add_subplot(122)

        ax1.hist(abs(driftZ))
        ax2.hist(driftR)

        ax1.axvline(
            abs(driftZ.iloc[0]), 
            c='r', ls=':', label='Initial Electron'
        )
        ax1.axvline(
            self.getRunParameter('Grid Standoff'), 
            c='g', ls='--', label='Grid Height'
        )

        ax2.axvline(
            driftR.iloc[0], 
            c='r', ls=':', label='Initial Electron'
        )
        ax2.axvline(
            self.getRunParameter('Hole Radius'), 
            c='g', ls='--', label='Hole Radius'
        )
        ax2.axvline(
            self.getRunParameter('Pad Length'), 
            c='m', ls='--', label='Pad Length'
        )
    
        ax1.set_title('Drift in z')
        ax2.set_title('Drift in xy Plane')
    
        ax1.set_xlabel('Drift in z (um)')
        ax2.set_xlabel('Drift in r (um)')

        ax1.legend()
        ax2.legend()
        ax1.grid()
        ax2.grid()
        plt.tight_layout()   
        
        return fig
        
#********************************************************************************#   
    def plotParticleHeatmaps(self, target, numBins=51):
        """
        Plots 2D histograms displaying heatmaps of the intial and final locations 
        of simulated particles.

        Options to plot include: electrons, positive ions, and negative ions.
        Geometry features such as pad and hole are included.

        Args:
            target (str): The type of particle to plot.
            numBins (int): Number of bins for each dimension.
        """
        plotOptions = [
            'electron',
            'posIon',
            'negIon'
        ]
        match target:
            case 'electron':
                particleData = self.getDataFrame('electronData')

            case 'posIon':
                particleData = self.getDataFrame('ionData')
                particleData = particleData[particleData['Ion Charge']==1]
                
            case 'negIon':
                particleData = self.getDataFrame('ionData')
                particleData = particleData[particleData['Ion Charge']==-1]
                
            case _:
                print(f'Error: Plot options are: {plotOptions}')
                return
    
        if particleData is None:
            print(f"An error occured plotting '{target}'.")
            return

        # Create the figure and add subplots
        fig = plt.figure(figsize=(10, 10))
        fig.suptitle(f'Particle Heatmaps: {target}s')
        
        ax1 = fig.add_subplot(221)
        ax2 = fig.add_subplot(222)
        ax3 = fig.add_subplot(223)
        ax4 = fig.add_subplot(224)
    
        # Plot data
        ax1.hist2d(particleData['Initial x'], 
                   particleData['Initial y'], 
                   bins=numBins, cmin=1)
        ax2.hist2d(particleData['Final x'], 
                   particleData['Final y'], 
                   bins=numBins, cmin=1)
        ax3.hist2d(particleData['Initial x'], 
                   particleData['Initial z'], 
                   bins=numBins, cmin=1)
        ax4.hist2d(particleData['Final x'], 
                   particleData['Final z'], 
                   bins=numBins, cmin=1)
    
        #Add geometry Pieces
        self._plotAddCellGeometry(ax1, 'xy')
        self._plotAddCellGeometry(ax2, 'xy')
        self._plotAddCellGeometry(ax3, 'xz')
        self._plotAddCellGeometry(ax4, 'xz')
    
        ax1.set_title('Initial Position')
        ax2.set_title('Final Position')
        ax3.set_title('Initial Position')
        ax4.set_title('Final Position')

        plt.tight_layout()   
    
        return fig

#********************************************************************************#   
    def _fitAvalancheSize(self, binWidth):
        """
        Fits the trimmed simulated avalanche size distribution 
        to Polya and exponential curves.

        Args:
            binWidth (float): The width of the histogram bins used for the fitting.

        Returns:
            dict: A dictionary containing the fitting results. Includes:
                - 'xVal' (ndarray): The bin centers of the histogram.
                - 'yVal' (ndarray): The probability densities of the histogram.
                - 'dataGain' (float): The calculated mean gain from the data.
                - 'fitPolya' (myPolya object): An object containing the results 
                                               of the Polya distribution fit.
                - 'fitExpo' (myPolya object): An object containing the results 
                                              of the exponential distribution fit.

        """
        histData = self._histAvalanche(trim=True, binWidth=binWidth)

        gain = histData['gain']

        if gain < 5 or gain >= self.getRunParameter('Avalanche Limit'):
            raise ValueError(f'Unable to fit to data. Gain is {gain:.2f}.')

        
        fitDataToPolya = myPolya()
        fitDataToPolya.fitPolya(
            histData['binCenters'],
            histData['prob'],
            histData['gain'],
            histData['probErr'] 
        )
        
        fitDataToExpo = myPolya()
        fitDataToExpo.fitPolya(
            histData['binCenters'],
            histData['prob'],
            histData['gain'],
            histData['probErr'], 
            expo = True
        )
        
        fitResults = {
            'xVal': histData['binCenters'],
            'yVal': histData['prob'],
            'dataGain': histData['gain'],
            'fitPolya': fitDataToPolya,
            'fitExpo': fitDataToExpo,
        }
        
        return fitResults

    
#********************************************************************************#   
    def plotAvalancheFits(self, binWidth=1):
        """
        Plots a histogram of the simulated avalanche size distribution.
        Includes results of Polya and Exponential fits.

        The raw, trimmed, and fitted gains are all indicated.

        Args:
            binWidth (int): The width of the histogram bins. 
        """
        fitResults = self._fitAvalancheSize(binWidth)

        polyaResults = fitResults['fitPolya'].calcPolya(fitResults['xVal'])
        expoResults = fitResults['fitExpo'].calcPolya(fitResults['xVal'])
        
        fig = plt.figure()
        fig.suptitle(f'Avalanche Size Distribution: Run {self.runNumber}')
        
        ax = fig.add_subplot(111)

        ax.bar(
            fitResults['xVal'], 
            fitResults['yVal'],
            width=binWidth,
            label='Simulation'
        ) 

        ax.plot(fitResults['xVal'], 
                polyaResults, 
                'm-', lw=2, 
                label=r'Fitted Polya ($\theta$' 
                    + f" = {fitResults['fitPolya'].theta:.3})")
        ax.axvline(x=fitResults['fitPolya'].gain, 
               c='m', ls=':', label=f"Polya Gain = {fitResults['fitPolya'].gain:.1f}e")
        
        ax.plot(fitResults['xVal'], 
                expoResults, 
                'r', lw=2, label=f'Fitted Exponential')
        ax.axvline(x=fitResults['fitExpo'].gain, 
               c='r', ls=':', label=f"Expo Gain = {fitResults['fitExpo'].gain:.1f}e")

        ax.axvline(x=self._getRawGain(), 
               c='g', ls='--', label=f"Raw Gain = {self._getRawGain():.1f}e")
        ax.axvline(x=fitResults['dataGain'], 
               c='g', ls=':', label=f"Trimmed Gain = {fitResults['dataGain']:.1f}e")


        plt.xlabel('Numer of Electrons in Trimmed Avalanche')
        plt.ylabel('Probability of Avalanche Size')
        plt.legend()
        plt.grid(True, alpha=0.5)

        return fig


#********************************************************************************#
    def calcBundleRadius(self, zTarget=0):
        """
        Calculates the radius of the outermost electric field line
        at a specified z-coordinate.

        Does a linear interpolation between available datapoints.

        Args:
            zTarget (float): z-coordinate of desired field bundle radius.

        Returns:
            float: The radius of the outermost field line in 
                the bundle at the specified z coordinate.
        """
        zMax = self.getRunParameter('Cathode Height')
        zMin = -1.*self.getRunParameter('Grid Standoff')
        if not (zMin < zTarget < zMax):
            raise ValueError('Invalid target z.')
        
        lineID = self._getOutermostLineID()

        allFieldLines = self.getDataFrame('fieldLineData')

        outerFieldLine = allFieldLines[allFieldLines['Field Line ID'] == lineID].copy()

        #Determine the radius for all of the outer field line
        outerFieldLine['Field Line Radius'] = np.sqrt(
            outerFieldLine['Field Line x']**2 + 
            outerFieldLine['Field Line y']**2
        )

        #Get radius for target z using linear interpolation
        targetRadius = np.interp(
            zTarget, 
            outerFieldLine['Field Line z'],
            outerFieldLine['Field Line Radius']
        )

        return targetRadius

#********************************************************************************#
    def _getOutermostLineID(self):
        """
        Determines the outermost field line

        "Outermost Line" - The line with the largest radius at the cathode that
        initiates within the unit cell.

        Returns:
            int: The line ID number for the outermost field line.
        """
        allFieldLines = self.getDataFrame('fieldLineData')
        pitch = self.getRunParameter('Pitch')
        unitCellLength = pitch/math.sqrt(3)

        #All lines start at same z near cathode
        initialZ = allFieldLines['Field Line z'].iloc[0]

        #Isolate the largest radius at the cathode
        atCathode = allFieldLines[allFieldLines['Field Line z'] == initialZ].copy()

        #Determine the radius at cathode for all field lines
        atCathode['Field Line Radius'] = np.sqrt(
            atCathode['Field Line x']**2 + 
            atCathode['Field Line y']**2
        )

        #Determine what lines initiate within the unit cell
        withinUnitCell = withinHex(
            atCathode['Field Line x'], 
            atCathode['Field Line y'], 
            unitCellLength
            )
        cellLines = atCathode[withinUnitCell]

        #Find line with max radius
        maxRadius = cellLines['Field Line Radius'].max()
        outermostLine = cellLines[cellLines['Field Line Radius'] == maxRadius]
        lineID = outermostLine['Field Line ID'].iloc[0]

        return lineID


#********************************************************************************#
    def findStuckElectrons(self):
        """
        Finds the xy coordinates of all electrons tracks that intersect
        with the top of the SiO2 layer.
        
        This is for use with the itereative process of simulating charge-buildup.
<<<<<<< HEAD
            Returns:
=======
        
        Returns:
>>>>>>> b39dd3c3
            dataframe: Pandas dataframe containing the x,y,z coordinates of
                       the stuck electrons at the SiO2 layer.
        """  
        #Get geometry parameters      
        padLength = self.getRunParameter('Pad Length')
        pitch = self.getRunParameter('Pitch')

        gridThickness = self.getRunParameter('Grid Thickness')
        gridStandoff = self.getRunParameter('Grid Standoff')
        thicknessSiO2 = self.getRunParameter('Thickness SiO2')

        zSiO2Top = - gridThickness/2 - gridStandoff + thicknessSiO2

        #Get electron tracks
        allElectronTracks = self.getDataFrame('electronTrackData')


        stuckElectrons = []
        for electronID, inTrack in allElectronTracks.groupby('Electron ID'):

            #Find the points where z is above and below zSiO2Top
            pointAbove = None
            aboveSiO2 = inTrack[inTrack['Drift z'] >= zSiO2Top]
            if not aboveSiO2.empty:
                pointAbove = aboveSiO2.iloc[-1] #Last point above

            pointBelow = None
            belowSiO2 = inTrack[inTrack['Drift z'] <= zSiO2Top] 
            if not belowSiO2.empty:
                pointBelow = belowSiO2.iloc[0] # First point below

            
            if pointAbove is not None and pointBelow is not None:
                # Linearly interpolate x and y values for z = zSiO2Top
                try:
                    newPoint = xyInterpolate(pointAbove, pointBelow, zSiO2Top)             
                except ValueError as e:
                    print(f'Error for Electron {electronID} during interpolation: {e}')

                #Check if this point is above the central or neighbour pad
                if (
                    withinHex(newPoint['x'], newPoint['y'], padLength)
                    or withinNeighbourHex(newPoint['x'], newPoint['y'], padLength, pitch)
                ):
                    continue
                
                stuckElectrons.append(newPoint)

            ##TODO - Can add some other calculation here to determine if electron
            #  hits wall of SiO2 - Is this unlikely????

        return pd.DataFrame(stuckElectrons)

#********************************************************************************#
    def _calcIBF(self):
        """
        Determines the fraction of positive ions that terminate above the grid.

        Note that this assumes that any ion that the exits the sides of the 
        simulation volume will not return to the grid. 

        Returns:
            float: The fraction of backflowing ions (IBF)
        """
        
        allIons = self.getDataFrame('ionData')
        posIons = allIons[allIons['Ion Charge'] == 1]
        cathIons = posIons[posIons['Final z'] > self.getRunParameter('Grid Thickness')]

        numCathode = len(cathIons)
        numAvalanche = self.getRunParameter('Number of Avalanches')

        if numAvalanche == 0:
            raise ValueError('Error: Number of avalanches cannot be 0.')
    
        IBF = numCathode/numAvalanche - 1 #Correct for primary ion

        return IBF

#********************************************************************************#
    def _calcOpticalTransparency(self):
        """
        Determines the optical transparancy of a unit cell.
        
        Assumes a hexagonal geometry and a single hole.
        
        Returns:
            float: Fraction of the hole area to the un it cell area.
        """
        #Area of the unit cell    
        pitch = self.getRunParameter('Pitch')
        unitCellLength = pitch/math.sqrt(3)
        cellArea = 1.5*math.sqrt(3)*unitCellLength**2
        
        #Area of the central hole
        holeRadius = self.getRunParameter('Hole Radius')
        holeArea = math.pi*holeRadius**2

        #Find transparency
        if cellArea == 0:
            raise ValueError('Error: Cell area cannot be 0.')
        cellTransparency = holeArea/cellArea
        
        return cellTransparency
    

#********************************************************************************#
    def _getTransparency(self):
        """
        Determines if the electric field transparency is 100%. 
        Allows for the outmost filed line within a cell to 'jump' into a 
        neighbour cell due to numerical precision.
        
        Returns:
            bool: True if outermost field line terminates on a pad, False otherwise.
        """  
        lineID = self._getOutermostLineID()

        allFieldLines = self.getDataFrame('fieldLineData')
        outerFieldLine = allFieldLines[allFieldLines['Field Line ID'] == lineID]


        #Check if the last datapoint is above the central pad
        abovePad = withinHex(
            outerFieldLine['Field Line x'], 
            outerFieldLine['Field Line y'], 
            self.getRunParameter('Pad Length')
            )

        aboveNeighbour = withinNeighbourHex(
            outerFieldLine['Field Line x'], 
            outerFieldLine['Field Line y'], 
            self.getRunParameter('Pad Length'),
            self.getRunParameter('Pitch')
            )

        isTransparent = (abovePad.iloc[-1] or aboveNeighbour.iloc[-1])

        return isTransparent
<|MERGE_RESOLUTION|>--- conflicted
+++ resolved
@@ -53,10 +53,7 @@
         _checkName
         getTreeNames
         printMetaData
-<<<<<<< HEAD
-=======
         getMetaData
->>>>>>> b39dd3c3
         printColumns
         getDataFrame
         getRunParameter
@@ -207,10 +204,6 @@
         Prints all metadata information. Dimensions are in microns.
         """
         metaData = getattr(self, 'metaData', None)
-<<<<<<< HEAD
-        #metaData = self.getDataFrame('metaData')
-=======
->>>>>>> b39dd3c3
         for inParam in metaData:
             print(f'{inParam}: {self.getRunParameter(inParam)}')
         return
@@ -1352,12 +1345,8 @@
         with the top of the SiO2 layer.
         
         This is for use with the itereative process of simulating charge-buildup.
-<<<<<<< HEAD
-            Returns:
-=======
-        
+
         Returns:
->>>>>>> b39dd3c3
             dataframe: Pandas dataframe containing the x,y,z coordinates of
                        the stuck electrons at the SiO2 layer.
         """  
