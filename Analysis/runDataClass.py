########################################
# CLASS DEFINITION FOR SIMULATION DATA #
########################################
from __future__ import annotations

import os
import uproot
import pandas as pd
import awkward_pandas
import math
import matplotlib.pyplot as plt
import numpy as np
import matplotlib.cm as cm


from polyaClass import myPolya
from functionsFIMS import withinHex, withinNeighborHex, xyInterpolate

CMTOMICRON = 1e4

class runData:
    """
    Class representing the data acquired from a single simulation.
    The data identifier is the simulation run number.

    The simulation data, originally saved in root format, 
    is read into pandas dataframes upon initialization.
    These dataframe names are listed in 'dataTrees'.

    Attributes:
        runNumber (int): The simulation run number
        dataTrees (list): List of strings containing the names 
                          of all of the dataframes.

        Internal Data Frames:
        *****
            NOTE: 
            These dataframes are intended to be internal to the class, and as such 
            should NOT be accessed directly. Instead utilize the getDataFrame() 
            method to retrieve a copy of the dataframe.
            This is to preserve data integrity.
        *****
            _metaData: Metadata information, including geometry parameters, 
                       simulation limits, git version, etc.
            _fieldLineData: Information for field lines generated at the cathode.
            _gridFieldLineData: Field line information for those generated 
                                above and below the grid.
            _edgeFieldLineData: Information for field lines generated along the
                                edge of the unit cell, at the cathode.
            _electronData: Information for each individual simulated electron.
            _ionData: Information for each individual simulated ion.
            _avalancheData: Information for each simulated avalanche.
            _electronTrackData: Information for the full tracks of each electron.
            
    The following methods are defined in this class:
        _readRootTrees
        _checkName
        getTreeNames
        printMetaData
        getMetaData
        printColumns
        getDataFrame
        getRunParameter
        getRunNumber
        plotCellGeometry
        _plotAddCellGeometry
        plot2DFieldLines
        _getRawGain
        _trimAvalanche
        _histAvalanche
        plotAvalancheSize
        plotAvalanche2D
        plotDiffusion
        plotParticleHeatmaps
        _fitAvalancheSize
        plotAvalancheFits
        calcBundleRadius
        _getOutermostLineID
        findStuckElectrons
        _calcIBF
<<<<<<< HEAD
        _calcIBN                    <--------- Note for James, changed from _calcIBF
        _calcPerAvalancheIBF        <--------- New
        _calcOpticalTransparency
        _getTransparency
        plotEfficiency              <--------- New
        _getAvalancheGain           <--------- New
        plotAvalancheSignal         <--------- New
        plotAverageSignal           <--------- New
        _getRawEfficiency            <--------- New
=======
        _calcIBN
        _calcPerAvalancheIBF
        _calcOpticalTransparency
        _getTransparency
        plotEfficiency              
        _getAvalancheGain           
        plotAvalancheSignal         
        plotAverageSignal
>>>>>>> ec73491e
    """

#********************************************************************************#
    # Initialize
    def __init__(self, runNumber):
        """
        Initializes a data class containing the data from the specified run number.
        """

        self.runNumber = runNumber

        self.dataTrees = [
            'metaData',
            'fieldLineData',
            'gridFieldLineData',
            'edgeFieldLineData',
            'electronData',
            'ionData',
            'avalancheData',
            'electronTrackData',
            'signalData'
        ]

        #Read the root trees to large dataframe
        allData = self._readRootTrees()
        if not allData:
            print(f'Warning: No data loaded for run number {runNumber}.')
            print('Check file path and contents.')
            return

        #Unpack into private dataframes
        for treeName in self.dataTrees:
            setattr(self, f'_{treeName}', allData.get(treeName))

        #Calculate some other parameters
        self._calcOtherMetaData()

#********************************************************************************#
    #String representation
    def __str__(self):
        """
        String representation of the runData class.
        """
        return f'Run number {self.runNumber}.'

#********************************************************************************#
    #Private function to read from data file
    def _readRootTrees(self):
        """
        Reads all trees from a ROOT file and returns them as a dictionary.
        The keys are the tree names and the values are pandas DataFrames.

        Returns:
            dict: A dictionary where keys are tree names (str) and
                values are pandas DataFrames. Returns an empty dictionary
                if the file cannot be opened or contains no trees.
        """

        dataFilePath = '../Data/'
        dataFile = f'sim.{self.runNumber}.root'
        fullFilePath = os.path.join(dataFilePath, dataFile)
        
        try:
            with uproot.open(fullFilePath) as rootFile:
                dataframes = {}
                for treeKey in rootFile.keys():
                    
                    #Strip the tree number ID and 'Tree' if present
                    strippedName = treeKey.split(';')[0]
                    if strippedName.endswith('Tree'):
                        treeName = strippedName.removesuffix('Tree')
                    else:
                        treeName = strippedName
                    
                    if isinstance(rootFile[treeKey], uproot.behaviors.TTree.TTree):
                        tree = rootFile[treeKey]
                        try:
                            df = tree.arrays(library='pd')
                            dataframes[treeName] = df
                        except Exception as e:
                            print(f"Error reading tree '{treeKey}': {e}")
                return dataframes
        except Exception as e:
            print(f"Error opening or reading ROOT file '{fullFilePath}': {e}")
            return {}
        
    
#********************************************************************************#
    def _checkName(self, dataSetName):
        """
        Checks that a requested data frame name from the simulation trees is valid.
        
        Returns:
            bool: True if valid name of dataFrame, False otherwise
        """
        if dataSetName not in self.dataTrees:
            print(f"Invalid data set: '{dataSetName}'.")
            return False
        return True
        

#********************************************************************************#
    def getTreeNames(self):
        """
        Returns a list of all of the available tree names.
        """
        return  self.dataTrees
    

#********************************************************************************#
    def getMetaData(self):
        """
        Returns dictionary of all metadata information. Dimensions are in microns.
        """
        metaDataDF = self.getDataFrame('metaData')

        # Initialize an empty dictionary to store the results
        metaDataDict = {}
    
        for inParam in metaDataDF.columns:
            metaDataDict[inParam] = self.getRunParameter(inParam)

        return metaDataDict
    

#********************************************************************************#
    def printMetaData(self):
        """
        Prints all metadata information. Dimensions are in microns.
        """
        metaData = self.getMetaData()
        if metaData is None:
            print('Error: Metadata is unavailable.')
            return

        for inParam in metaData:
            print(f'{inParam}: {self.getRunParameter(inParam)}')
        return


#********************************************************************************#
    def getColumns(self, dataSetName):
        """
        Returns a list of the column names for a given data set.
        """
        if not self._checkName(dataSetName):
            return
        
        dataFrame = self.getDataFrame(dataSetName)

        return dataFrame.columns.tolist()
    

#********************************************************************************#
    def printColumns(self, dataSetName):
        """
        Prints all of the column names for a given data set.
        """
        if not self._checkName(dataSetName):
            return
        
        dataFrame = self.getDataFrame(dataSetName)

        if dataFrame is not None:
            print(f'{dataSetName}:')
            print(self.getColumns(dataSetName))

        return


#********************************************************************************#
    def getDataFrame(self, dataSetName):
        """
        Retrieves a specific DataFrame by its attribute name.

        All dimensions are given in microns.

        Args:
            dataSetName (str): The name of the DataFrame attribute.

        Returns:
            pd.DataFrame: The requested DataFrame if found and loaded, 
                          otherwise None.
        """
        if not self._checkName(dataSetName):
            return None

        #Get a copy of the data - note is saved as cm
        rawData = getattr(self, f'_{dataSetName}', None)

        if rawData is None:
            print(f"Missing '{dataSetName}' data.")
            return None
        
        dataFrame = rawData.copy()

        #Scale to micron
        match dataSetName:
            case 'fieldLineData' | 'gridFieldLineData' | 'edgeFieldLineData':
                dataToScale = [
                    'Field Line x', 
                    'Field Line y', 
                    'Field Line z'
                ]

            case 'electronData' | 'ionData':
                dataToScale = [
                    'Initial x', 
                    'Initial y',
                    'Initial z',
                    'Final x', 
                    'Final y',
                    'Final z',
                ]
            
            case 'electronTrackData':
                dataToScale = [
                    'Drift x', 
                    'Drift y', 
                    'Drift z'
                ]

            case _:
                dataToScale = []

        CMTOMICRON = 1e4
        for toScale in dataToScale:
            dataFrame[toScale] *= CMTOMICRON
    
        return dataFrame
            
        
#********************************************************************************#
    def getRunParameter(self, paramName):
        """
        Retrieves a given parameter from the metadata information.

        Dimensions are returned in microns.

        Args:
            paramName (str): Name of the parameter to be retrieved.

        Returns:
            Any: The value of the given parameter.
                 None if an error occurs.
        """
        dimensionalParams = [
            'Pad Length',
            'Pitch',
            'Grid Standoff',
            'Grid Thickness',
            'Hole Radius',
            'Cathode Height',
            'Thickness SiO2',
            'Pillar Radius'
        ]
        
        metaData = self.getDataFrame('metaData')
        if metaData is None:
            print("Error: 'metaData' unavailable.")
            return None
        
        if paramName not in metaData.columns:
            print(f"Error: '{paramName}' not in 'metaData'.")
            return None
            
        CMTOMICRON = 1e4
        try:
            if paramName in dimensionalParams:
                return metaData[paramName].iloc[0]*CMTOMICRON
            else:
                return metaData[paramName].iloc[0] 
        
        except IndexError:
            print(f"Error: 'metaData' DataFrame is empty.")
            return None
        except Exception as e:
            print(f"An unexpected error occurred retrieving '{paramName}': {e}")
            return None


#********************************************************************************#   
    def _calcOtherMetaData(self):
        """
        Calculate some other useful information and append them to metaData.
        Including:
            Optical Transparency
            Field Bundle Radius
            Raw Gain
            Average IBN
            Average IBF
            IBF error (standard deviation)
<<<<<<< HEAD
            Efficiency
=======
>>>>>>> ec73491e
        """
        #Check if parameters are zero before attempting calculations
        numLines = self.getRunParameter('Number of Field Lines')
        numAvalanche = self.getRunParameter('Number of Avalanches')
        
        if numLines > 0:
            #Optical transparency
            self._metaData['Optical Transparency'] = self._calcOpticalTransparency()

<<<<<<< HEAD
        if self.getRunParameter('Number of Field Lines') > 0:
=======
>>>>>>> ec73491e
            #Field Transparency
            self._metaData['Field Transparency'] = self._getTransparency()

            #Field bundle radius
            standoff = self.getRunParameter('Grid Standoff')
            nominalBundleZ = -.9*standoff
            self._metaData['Field Bundle Radius'] = self.calcBundleRadius(nominalBundleZ)

        if numAvalanche > 0:
            #Raw Gain
            rawGain = self._getRawGain()
            self._metaData['Raw Gain'] = rawGain
            
            #Calculate IBN
            IBN = self._calcIBN()
            self._metaData['Average IBN'] = IBN

            #Calculate IBF on a per-avalanche basis
            IBF, meanIBF, meanIBFErr  = self._calcIBF()

            self._avalancheData['IBF'] = self._avalancheData['Avalanche ID'].map(IBF)
            self._metaData['Average IBF'] = meanIBF
            self._metaData['Average IBF Error'] = meanIBFErr

            self._metaData['IBF * Raw Gain'] = meanIBF*rawGain

            simEff, simEffErr = self._getRawEfficiency(threshold=10)
            self._metaData['Raw Efficiency (10e)'] = simEff
            self._metaData['Raw Efficiency Error'] = simEffErr
            

        return

#********************************************************************************#   
    def plotCellGeometry(self):
        """
        Plots a top-down view of the simulation geometry.

        This includes the primary unit cell with the pad and hole in solid lines,
        and the surrounding cells as dotted.
        Additional information such as geometry cell, simulation boundary, and length
        definitions are included.
        
        """
        # Extract relevant geometric parameters from metadata.
        pitch = self.getRunParameter('Pitch')
        padLength = self.getRunParameter('Pad Length')
        holeRadius = self.getRunParameter('Hole Radius')
        pillarRadius = self.getRunParameter('Pillar Radius')

        inRadius = pitch/2.
        outRadius = 2*inRadius/math.sqrt(3)
        
        #Centers of neighboring cells
        pitchX = pitch*2./math.sqrt(3)
        pitchY = inRadius
        neighborX = 3./2.*outRadius*np.array([-1, -1, 0, 0, 1, 1])
        neighborY = inRadius*np.array([1, -1, 2, -2, 1, -1])
        
        #Define the vertices of a hexagon
        hexCornerX = np.array([1., .5, -.5, -1., -.5, .5, 1.])
        hexCornerY = math.sqrt(3.)/2.*np.array([0., 1., 1., 0., -1., -1., 0.])

        # Corners of the pad
        padX = hexCornerX*padLength
        padY = hexCornerY*padLength

        # Corners of the cell
        cellX = hexCornerX*outRadius
        cellY = hexCornerY*outRadius

        # Define circles representing the holes in the grid.
        #    (Must be done as separate patches)
        hole = {}
        #Hole for primary cell
        hole[0] = plt.Circle((0, 0), holeRadius, 
                            facecolor='none', edgecolor='k', lw=1, 
                            label=f'Hole (r = {holeRadius:.0f} um)')
        # Neighboring cell holes (#808080 = Grey)
        for i in range(len(neighborX)):
            hole[i+1] = plt.Circle(
                (neighborX[i], 
                 neighborY[i]), 
                 holeRadius, 
                 facecolor='none', edgecolor='#808080', ls=':', lw=1)

        # Define circles representing the pillars.
        #    (Must be done as separate patches)
        pillar = {}
        for i in range(6):
            pillar[i] = plt.Circle(
                (outRadius*hexCornerX[i], 
                 outRadius*hexCornerY[i]), 
                 pillarRadius,
                 facecolor='none', edgecolor='#808080', ls='--', lw=1)

        pillar[0].set_label(f'Pillar  (r = {pillarRadius:.0f} um)')

        # Make figure and add plots
        fig = plt.figure()
        fig.suptitle(f'Cell Geometry')
        ax1 = fig.add_subplot(111)

        #Add the pad
        ax1.plot(padX, padY, 
                label='Pad', c='m', lw=1)

        #Add the cell boundary
        ax1.plot(cellX, cellY, 
                label='Unit Cell Boundary', c='b', ls='--', lw=1)
        
        #Add boundaries of neighboring cells and pads
        for i in range(6):
            ax1.plot(neighborX[i]+cellX, neighborY[i]+cellY,
                    c='b', ls=':', lw=1)
            ax1.plot(neighborX[i]+padX, neighborY[i]+padY,
                    c='m', ls=':', lw=1)
        
        #Add the holes in the grid
        for i in range(len(hole)):
            ax1.add_patch(hole[i])

        #Add pillars
        for i in range(len(pillar)):
            ax1.add_patch(pillar[i])

        #Add markers to center of cells
        ax1.plot(0., 0., marker='x', c='r')
        ax1.plot(neighborX, neighborY,
                marker='.', c='r', ls='')
        '''
        #Add geometry cell
        geoX = 3./2.*outRadius*np.array([0, 1, 1, 0, 0])
        geoY = inRadius*np.array([1, 1, 0, 0, 1])
        ax1.plot(geoX, geoY,
                c='g', ls=':', lw=1, label='Geometry Boundary')

        #Add simulation boundary
        #simX = 3./2.*outRadius*np.array([-1, 1, 1, -1, -1])
        #simY = inRadius*np.array([1, 1, -1, -1, 1])
        simX = pitch*np.array([-1, 1, 1, -1, -1])
        simY = pitch*np.array([1, 1, -1, -1, 1])
        ax1.plot(simX, simY,
                c='g', ls='--', lw=1, label='Simulation Boundary')
        '''
        #Add dimensions
        ax1.plot(
            [0, neighborX[4]], [0, neighborY[4]],
            label=f'Pitch ({pitch:.0f} um)', c='r', ls=':', lw=1
        )
        ax1.plot(
            [0, padLength], [0, 0],
            label=f'Pad Length ({padLength:.0f} um)', c='r', ls='-', lw=1
        )
        ax1.plot(
            [0, 0], [0, holeRadius],
            label=f'Hole Radius', c='r', ls='--', lw=1
        )
        
        # Set other plot elements
        ax1.grid()
        axLim = 1.1*pitch
        ax1.set_xlim(-axLim, axLim)
        ax1.set_ylim(-axLim, axLim)
        ax1.set_aspect('equal')
        ax1.set_xlabel('x (um)')
        ax1.set_ylabel('y (um)')
        ax1.legend(loc='center left', bbox_to_anchor=(1, 0.5))
        plt.tight_layout()   
        
        return fig
    
#********************************************************************************#   
    def _plotAddCellGeometry(self, axis, axes):
        """
        Adds geometry elements to 2D plots, including
        the pad, hole in grid, and outline of the unit cell.

        Args:
            axis (matplotlib subplot): Axes object where geometry is to be added 
            axes (str): String defining the cartesian dimensions of 'axes'.
        """
        # Extract relevant geometric parameters from metadata.
        pitch = self.getRunParameter('Pitch')
        padLength = self.getRunParameter('Pad Length')
        gridThickness = self.getRunParameter('Grid Thickness')
        gridStandoff = self.getRunParameter('Grid Standoff')
        cathodeDist = self.getRunParameter('Cathode Height')
        holeRadius = self.getRunParameter('Hole Radius')

        #calculated values
        inRadius = pitch/2.
        outRadius = 2*inRadius/math.sqrt(3)
        halfGrid = gridThickness/2.
        padHeight = - halfGrid - gridStandoff
        cathodeHeight = cathodeDist + halfGrid

        #Define the vertices of a hexagon
        hexCornerX = np.array([1., .5, -.5, -1., -.5, .5, 1.])
        hexCornerY = math.sqrt(3.)/2.*np.array([0., 1., 1., 0., -1., -1., 0.])
        
        # Corners of the pad
        padX = hexCornerX*padLength
        padY = hexCornerY*padLength
        padZ = np.ones(len(padX))*padHeight

        # Corners of the cell
        cellX = hexCornerX*outRadius
        cellY = hexCornerY*outRadius

        # Define the hole in the grid.
        hole = plt.Circle((0, 0), holeRadius,
                        facecolor='none', edgecolor='k', lw=1, label='Hole')
        holeXY = holeRadius*np.array([-1, -1, 1, 1, -1])
        holeZ = halfGrid*np.array([1, 1, -1, -1, 1])

        #Corners of the geometry cell
        #geoX = 3./2.*outRadius*np.array([-1, 1, 1, -1, -1])
        #geoY = inRadius*np.array([1, 1, -1, -1, 1])
        geoX = pitch*np.array([-1, 1, 1, -1, -1])
        geoY = pitch*np.array([1, 1, -1, -1, 1])

        #axLim = 1.01*3./2.*outRadius
        axLim = 1.01*pitch
        
        match axes:
            case 'xy':
                axis.plot(padX, padY, 
                        label='Pad', c='m', lw=1)
                axis.plot(cellX, cellY, 
                        label='Cell', c='b', ls='--', lw=1)
                axis.add_patch(hole)
                axis.plot(geoX, geoY,
                        c='g', ls='--', lw=1, label='Simulation Boundary')

                axis.set_xlabel('x (um)')
                axis.set_ylabel('y (um)')
                axis.set_xlim(-axLim, axLim)
                axis.set_ylim(-axLim, axLim)
                axis.set_aspect('equal')

            case 'xz':
                axis.plot(padX, padZ, 
                        label='Pad', c='m', lw=2)
                axis.plot([cellX[3], cellX[0], cellX[0], cellX[3], cellX[3]], 
                        [padHeight, padHeight, cathodeHeight, cathodeHeight, padHeight],
                        label='Cell', c='b', ls='--', lw=1)
                axis.plot([cellX[2], cellX[1], cellX[1], cellX[2], cellX[2]], 
                        [padHeight, padHeight, cathodeHeight, cathodeHeight, padHeight], 
                        c='b', ls='--', lw=1)
                axis.plot(holeXY, holeZ, 
                        label='Hole', c='k', ls='-')
                axis.plot([geoX[0], geoX[1], geoX[1], geoX[0], geoX[0]], 
                        [padHeight, padHeight, cathodeHeight, cathodeHeight, padHeight], 
                        c='g', ls='--', lw=1, label='Simulation Boundary')
                axis.plot([geoX[0], geoX[1]],
                         [0, 0],
                         c='#808080', ls=':', lw=1, label='Grid')
                
                axis.set_xlabel('x (um)')
                axis.set_ylabel('z (um)')
                axis.set_xlim(-axLim, axLim)
                axis.set_ylim(padHeight, cathodeHeight)

            case 'yz':
                axis.plot(padY, padZ, 
                        label='Pad', c='m', lw=2)
                axis.plot([cellY[4], cellY[1], cellY[1], cellY[4], cellY[4]], 
                        [padHeight, padHeight, cathodeHeight, cathodeHeight, padHeight],
                        label='Cell', c='b', ls='--', lw=1)
                axis.plot([0, 0], 
                        [padHeight, cathodeHeight],
                        label='Cell', c='b', ls='--', lw=1)
                axis.plot(holeXY, holeZ, 
                        label='Hole', c='k', ls='-')
                axis.plot([geoY[1], geoY[2], geoY[2], geoY[1], geoY[1]], 
                        [padHeight, padHeight, cathodeHeight, cathodeHeight, padHeight], 
                        c='g', ls='--', lw=1, label='Simulation Boundary')
                axis.plot([geoY[0], geoY[2]],
                         [0, 0],
                         c='#808080', ls=':', lw=1, label='Grid')

                axis.set_xlabel('y (um)')
                axis.set_ylabel('z (um)')
                axis.set_xlim(-axLim, axLim)
                axis.set_ylim(padHeight, cathodeHeight)
                

            case _:
                print(f'Invalid form of plot axes: {axes}')

        axis.grid()

        return


#********************************************************************************#   
    def plot2DFieldLines(self, target):
        """
        Generates 2D plots of the simulated field lines. Options include:
            Cathode - Field lines initiated near the cathode.
            AboveGrid - Field lines initiated just above the grid.
            BelowGrid - Field lines initiated just below the grid.
            Edge - Field Lines initiated along the edge of the unit cell, at the cathode.

        These plots display the field lines, and include 
        the pad geometry and hole in the grid.
    
        Args:
            target (str): Identifier for what data to plot.
    
        Returns:
            None
        """
        plotOptions = [
            'Cathode',
            'AboveGrid',
            'BelowGrid',
            'Edge'
        ]
    
        match target:
            case 'Cathode':
                fieldLineData = self.getDataFrame('fieldLineData')
                
            case 'AboveGrid':
                fieldLineData = self.getDataFrame('gridFieldLineData')
                fieldLineData = fieldLineData[fieldLineData['Grid Line Location']==1]
                
            case 'BelowGrid':
                fieldLineData = self.getDataFrame('gridFieldLineData')
                fieldLineData = fieldLineData[fieldLineData['Grid Line Location']==-1]
            
            case 'Edge':
                fieldLineData = self.getDataFrame('edgeFieldLineData')
    
            case _:
                print(f'Error: Plot options are: {plotOptions}')
                return
    
        groupedData = fieldLineData.groupby('Field Line ID')
    
        if groupedData is None:
            print(f"An error occured plotting '{target}'.")
            return

        # Create figure and subplots for different projections.
        fig2D = plt.figure(figsize=(14, 7))
        fig2D.suptitle(f'Field Lines - {target}')
        ax11 = fig2D.add_subplot(221)
        ax12 = fig2D.add_subplot(223)
        ax13 = fig2D.add_subplot(122)
    
        # iterate through all lines
        self.add2DFieldLines([ax11, ax12, ax13], groupedData, 'individual')
    
        self._plotAddCellGeometry(ax11, 'xz')
        self._plotAddCellGeometry(ax12, 'yz')
        self._plotAddCellGeometry(ax13, 'xy')
        plt.tight_layout()   
        
        return fig2D
    

#********************************************************************************#   
    def add2DFieldLines(self, axes, fieldLineData, target):
        """
        TODO
        """

        #Set color for each field line location
        match target:
            case 'individual':
                numLines = len(fieldLineData)
            case 'cathodeLines':
                lineColor = 'b'
            case 'aboveGrid':
                lineColor = 'r'
            case 'belowGrid':
                lineColor = 'g'
            case 'edgeLines':
                lineColor = 'm'
            case _:
                raise ValueError(f'Error: Invalid fieldLines - {target}.')

        
        # iterate through all field lines
        for inLine, (_, fieldLine) in enumerate(fieldLineData):
            if target == 'individual':
                lineColor = cm.viridis(inLine/numLines)

            axes[0].plot(
                fieldLine['Field Line x'], fieldLine['Field Line z'], 
                lw=1, c=lineColor
            )
            axes[1].plot(
                fieldLine['Field Line y'], fieldLine['Field Line z'], 
                lw=1, c=lineColor
            )
            axes[2].plot(
                fieldLine['Field Line x'], fieldLine['Field Line y'], 
                lw=1, c=lineColor
            )

        #Add nominal field bundle radius - TODO: This assumes a circle.
        nominalBundleR = self.getRunParameter('Field Bundle Radius')
        nominalBundleZ = -0.9*self.getRunParameter('Grid Standoff')
        
        nominalFieldBundle = plt.Circle(
            (0, 0), nominalBundleR, 
            facecolor='none', edgecolor='c', lw=2
        )

        axes[0].plot(
                [-nominalBundleR, nominalBundleR], [nominalBundleZ, nominalBundleZ], 
                lw=2, c='c'
            )
        axes[1].plot(
                [-nominalBundleR, nominalBundleR], [nominalBundleZ, nominalBundleZ], 
                lw=2, c='c'
            )
        axes[2].add_patch(nominalFieldBundle)
        


        return


#********************************************************************************#   
    def plotAllFieldLines(self):
        """
        Generates 2D plots of the simulated field lines.

        These plots display the field lines from the cathode, and both above '
        and below the grid. Includes the pad geometry and hole in the grid.
    
        Returns:
            Figure.
        """

        cathodeLines = self.getDataFrame('fieldLineData').groupby('Field Line ID')
        gridLines = self.getDataFrame('gridFieldLineData')
        edgeLines = self.getDataFrame('edgeFieldLineData').groupby('Field Line ID')

        aboveGrid = gridLines[gridLines['Grid Line Location'] == 1].groupby('Field Line ID')
        belowGrid = gridLines[gridLines['Grid Line Location'] == -1].groupby('Field Line ID')

        if (
            cathodeLines is None or
            aboveGrid is None or
            belowGrid is None or
            edgeLines is None
        ):
            raise ValueError('Field lines unavailable.')

        fig2D = plt.figure(figsize=(14, 7))
        fig2D.suptitle('Field Lines')
        ax11 = fig2D.add_subplot(221)
        ax12 = fig2D.add_subplot(223)
        ax13 = fig2D.add_subplot(122)

        # iterate through all field lines
        axes = [ax11, ax12, ax13]
        
        self.add2DFieldLines(axes, cathodeLines, 'cathodeLines')
        self.add2DFieldLines(axes, aboveGrid, 'aboveGrid')
        self.add2DFieldLines(axes, belowGrid, 'belowGrid')
        #self.add2DFieldLines(axes, edgeLines, 'edgeLines')

        self._plotAddCellGeometry(ax11, 'xz')
        self._plotAddCellGeometry(ax12, 'yz')
        self._plotAddCellGeometry(ax13, 'xy')
        plt.tight_layout() 

        return fig2D


#********************************************************************************#   
    def _getRawGain(self):
        """
        Returns the mean size of the simulated avalanches.

        This includes any avalanches that hit the simulation limit, and those where
        some electrons have exitted the simulation boundary.
        """
        avalancheData = self.getDataFrame('avalancheData')
        avalancheGain = avalancheData['Total Electrons'] - avalancheData['Attached Electrons']

        return avalancheGain.mean()

    
#********************************************************************************#   
    def _trimAvalanche(self):
        """
        Removes any avalanches that have either:
            Only a single electron (so no avalanching occured), or
            that reached the simulation avalanche limit.

        Note that these situations, either no avalanching or an avalanche
        that was exactly the limit size, can occur. 
        However, it is much more likely that the intial electron attached or drifted
        outside of the simulation bounds before causing an avalanche for the e=1 case. 
        For the avalanche-limit case, it is impossible to tell if this was exacly the
        limit, or if there should be more electrons.

        Returns:
            dataframe: The avalancheData dataframe with the 1 and limitting sizes removed.
        """
        avalancheData = self.getDataFrame('avalancheData')

        trimmedAvalanche = avalancheData[
            ((avalancheData['Total Electrons'] > 1) 
          &  (avalancheData['Reached Limit'] == 0))
        ]
        return trimmedAvalanche

    
#********************************************************************************#   
    def _histAvalanche(self, trim, binWidth):
        """
        Calculates a histogram of the avalanche electron count data.

        Can optionally trim the dataset to remove avalanches that either have
        a single electron or those that reached the limit.

        Args:
            trim (bool): If True, will remove the edge-case avalanches.
            binWidth (int): The width of the bins to be used for the histogram.

        Returns:
            dict: Dictionary containing the histogram data and parameters:
                - 'binCenters' (ndarray): The center of each histogram bin.
                - 'gain' (float): The mean value of the total electrons.
                - 'counts' (ndarray): The number of data points in each bin.
                - 'countErr' (ndarray): The error in the counts, using Poisson stats.
                - 'prob' (ndarray): The probability density for each bin.
                - 'probErr' (ndarray): The error in the probability density.
                - 'binWidth' (float): The width of the histogram bin.
                - 'trim' (bool): Indicates if the data was trimmed.
        """

        if trim:
            data = self._trimAvalanche()
        else:
            data = self.getDataFrame('avalancheData')

        gain = data['Total Electrons'].mean()
            
        bins = np.arange(
            data['Total Electrons'].min(), 
            data['Total Electrons'].max()+1, 
            binWidth
        )
        binCenters = bins[:-1] + binWidth/2.
        
        counts, _ = np.histogram(
            data['Total Electrons'], 
            bins=bins
        )

        prob = counts/len(data['Total Electrons'])/binWidth

        # Get errors
        countErr = np.where(counts == 0, 1, np.sqrt(counts))
        probErr = countErr/len(data['Total Electrons'])/binWidth

        histData = {
            'binCenters': binCenters,
            'gain': gain,
            'counts': counts,
            'countErr': countErr,
            'prob': prob,
            'probErr': probErr,
            'binWidth': binWidth,
            'trim': trim
        }

        return histData


#********************************************************************************#   
    def plotAvalancheSize(self, trim=False, binWidth=1):
        """
        Plots a histogram of the simulated avalanche size distribution.

        Shows the probability of an avalanche having a certain size.

        Args:
            trim (bool): If True, the avalanche data is trimmed before plotting.
            binWidth (int): The width of the histogram bins. 
        """
        histData = self._histAvalanche(trim, binWidth)
        
        fig = plt.figure(figsize=(8, 5))
        fig.suptitle(f'Avalanche Size Distribution: Run {self.runNumber}')
        
        ax = fig.add_subplot(111)
        
        ax.bar(
            histData['binCenters'], 
            histData['prob'], 
            width=binWidth,
            label='Simulation'
        )  
        ax.axvline(
            histData['gain'], 
            c='g', ls='--', label=f"Gain = {histData['gain']:.0f}"
        )
        
        ax.set_xlabel('Number of Electrons in Avalanche')
        ax.set_ylabel('Probability of Avalanche Size')
        ax.legend()
        ax.grid()
        plt.tight_layout()   
        
        return fig

#********************************************************************************#   
    def plotAvalanche2D(self, avalancheID=0, plotName=''):
        """
        Generates 2D plots of a single electron avalanche.

        Includes individual electron tracks and geometry components.
    
        Args:
            avalancheID (int): Index of avalanche within simulation.
    
        """
    
        allData = self.getDataFrame('electronTrackData')
        singleData = allData[allData['Avalanche ID']==avalancheID]
        
        gain = self._getAvalancheGain(avalancheID)
    
        groupedData = singleData.groupby('Electron ID')
    
        if groupedData is None:
            print(f"An error occured plotting ID='{avalancheID}'.")
            return

        # Create figure and subplots for different projections.
        fig2D = plt.figure(figsize=(14, 7))
        fig2D.suptitle(f'Avalanche: {plotName} (ID #{avalancheID}) Gain = {gain}')
        ax11 = fig2D.add_subplot(221)
        ax12 = fig2D.add_subplot(223)
        ax13 = fig2D.add_subplot(122)
    
        # iterate through all lines
        for electronID, driftLine in groupedData:
            ax11.plot(driftLine['Drift x'], 
                      driftLine['Drift z'], 
                      lw=.5)
            ax12.plot(driftLine['Drift y'], 
                      driftLine['Drift z'], 
                      lw=.5)
            ax13.plot(driftLine['Drift x'], 
                      driftLine['Drift y'], 
                      lw=.5)

        # Plot the initial electron location
        xInit = singleData['Drift x'].iloc[0]
        yInit = singleData['Drift y'].iloc[0]
        zInit = singleData['Drift z'].iloc[0]
        
        ax11.plot(xInit, 
                  zInit, 
                  label='Initial', marker='x', c='r')
        ax12.plot(yInit, 
                  zInit, 
                  label='Initial', marker='x', c='r')
        ax13.plot(xInit, 
                  yInit, 
                  label='Initial', marker='x', c='r')
    
        self._plotAddCellGeometry(ax11, 'xz')
        self._plotAddCellGeometry(ax12, 'yz')
        self._plotAddCellGeometry(ax13, 'xy')
        plt.tight_layout()   
        
        return fig2D
        

#********************************************************************************#   
    def plotDiffusion(self, target):
        """
        Plots the diffusion of simulated particles in the drift direction (z) and 
        the radial distance within the normal plane (xy).

        Options to plot include: electrons, positive ions, and negative ions.
        Some geometric distances are included.

        Args:
            target (str): The type of particle to plot.
        """
        plotOptions = [
            'electron',
            'posIon',
            'negIon'
        ]
        match target:
            case 'electron':
                particleData = self.getDataFrame('electronData')

            case 'posIon':
                particleData = self.getDataFrame('ionData')
                particleData = particleData[particleData['Ion Charge']==1]
                
            case 'negIon':
                particleData = self.getDataFrame('ionData')
                particleData = particleData[particleData['Ion Charge']==-1]
                
            case _:
                print(f'Error: Plot options are: {plotOptions}')
                return
    
        if particleData is None:
            print(f"An error occured plotting '{target}'.")
            return

        driftX = particleData['Final x'] - particleData['Initial x']
        driftY = particleData['Final y'] - particleData['Initial y']
        driftZ = particleData['Final z'] - particleData['Initial z']

        driftR = np.sqrt(driftX**2 + driftY**2)

        fig = plt.figure(figsize=(12, 4))
        fig.suptitle(f"Total Drift of: {target}s ({self.getRunParameter('Number of Avalanches')} Avalanches)")
        
        ax1 = fig.add_subplot(121)
        ax2 = fig.add_subplot(122)

        ax1.hist(abs(driftZ))
        ax2.hist(driftR)

        ax1.axvline(
            abs(driftZ.iloc[0]), 
            c='r', ls=':', label='Initial Electron'
        )
        ax1.axvline(
            self.getRunParameter('Grid Standoff'), 
            c='g', ls='--', label='Grid Height'
        )

        ax2.axvline(
            driftR.iloc[0], 
            c='r', ls=':', label='Initial Electron'
        )
        ax2.axvline(
            self.getRunParameter('Hole Radius'), 
            c='g', ls='--', label='Hole Radius'
        )
        ax2.axvline(
            self.getRunParameter('Pad Length'), 
            c='m', ls='--', label='Pad Length'
        )
    
        ax1.set_title('Drift in z')
        ax2.set_title('Drift in xy Plane')
    
        ax1.set_xlabel('Drift in z (um)')
        ax2.set_xlabel('Drift in r (um)')

        ax1.legend()
        ax2.legend()
        ax1.grid()
        ax2.grid()
        plt.tight_layout()   
        
        return fig
        
#********************************************************************************#   
    def plotParticleHeatmaps(self, target, numBins=51):
        """
        Plots 2D histograms displaying heatmaps of the intial and final locations 
        of simulated particles.

        Options to plot include: electrons, positive ions, and negative ions.
        Geometry features such as pad and hole are included.

        Args:
            target (str): The type of particle to plot.
            numBins (int): Number of bins for each dimension.
        """
        plotOptions = [
            'electron',
            'posIon',
            'negIon'
        ]
        match target:
            case 'electron':
                particleData = self.getDataFrame('electronData')

            case 'posIon':
                particleData = self.getDataFrame('ionData')
                particleData = particleData[particleData['Ion Charge']==1]
                
            case 'negIon':
                particleData = self.getDataFrame('ionData')
                particleData = particleData[particleData['Ion Charge']==-1]
                
            case _:
                print(f'Error: Plot options are: {plotOptions}')
                return
    
        if particleData is None:
            print(f"An error occured plotting '{target}'.")
            return

        # Create the figure and add subplots
        fig = plt.figure(figsize=(10, 10))
        fig.suptitle(f'Particle Heatmaps: {target}s')
        
        ax1 = fig.add_subplot(221)
        ax2 = fig.add_subplot(222)
        ax3 = fig.add_subplot(223)
        ax4 = fig.add_subplot(224)
    
        # Plot data
        ax1.hist2d(particleData['Initial x'], 
                   particleData['Initial y'], 
                   bins=numBins, cmin=1)
        ax2.hist2d(particleData['Final x'], 
                   particleData['Final y'], 
                   bins=numBins, cmin=1)
        ax3.hist2d(particleData['Initial x'], 
                   particleData['Initial z'], 
                   bins=numBins, cmin=1)
        ax4.hist2d(particleData['Final x'], 
                   particleData['Final z'], 
                   bins=numBins, cmin=1)
    
        #Add geometry Pieces
        self._plotAddCellGeometry(ax1, 'xy')
        self._plotAddCellGeometry(ax2, 'xy')
        self._plotAddCellGeometry(ax3, 'xz')
        self._plotAddCellGeometry(ax4, 'xz')
    
        ax1.set_title('Initial Position')
        ax2.set_title('Final Position')
        ax3.set_title('Initial Position')
        ax4.set_title('Final Position')

        plt.tight_layout()   
    
        return fig

#********************************************************************************#   
    def _fitAvalancheSize(self, binWidth):
        """
        Fits the trimmed simulated avalanche size distribution 
        to Polya and exponential curves.

        Args:
            binWidth (float): The width of the histogram bins used for the fitting.

        Returns:
            dict: A dictionary containing the fitting results. Includes:
                - 'xVal' (ndarray): The bin centers of the histogram.
                - 'yVal' (ndarray): The probability densities of the histogram.
                - 'dataGain' (float): The calculated mean gain from the data.
                - 'fitPolya' (myPolya object): An object containing the results 
                                               of the Polya distribution fit.
                - 'fitExpo' (myPolya object): An object containing the results 
                                              of the exponential distribution fit.

        """
        histData = self._histAvalanche(trim=True, binWidth=binWidth)

        gain = histData['gain']

        if gain < 5 or gain >= self.getRunParameter('Avalanche Limit'):
            raise ValueError(f'Unable to fit to data. Gain is {gain:.2f}.')

        
        fitDataToPolya = myPolya()
        fitDataToPolya.fitPolya(
            histData['binCenters'],
            histData['prob'],
            histData['gain'],
            histData['probErr'] 
        )
        
        fitDataToExpo = myPolya()
        fitDataToExpo.fitPolya(
            histData['binCenters'],
            histData['prob'],
            histData['gain'],
            histData['probErr'], 
            expo = True
        )
        
        fitResults = {
            'xVal': histData['binCenters'],
            'yVal': histData['prob'],
            'dataGain': histData['gain'],
            'fitPolya': fitDataToPolya,
            'fitExpo': fitDataToExpo,
        }
        
        return fitResults

    
#********************************************************************************#   
    def plotAvalancheFits(self, binWidth=1):
        """
        Plots a histogram of the simulated avalanche size distribution.
        Includes results of Polya and Exponential fits.

        The raw, trimmed, and fitted gains are all indicated.

        Args:
            binWidth (int): The width of the histogram bins. 
        """
        fitResults = self._fitAvalancheSize(binWidth)

        polyaResults = fitResults['fitPolya'].calcPolya(fitResults['xVal'])
        polyaChi2 = self._getChiSquared(fitResults['yVal'], polyaResults)
        
        fig = plt.figure(figsize=(10, 8))
        fig.suptitle(f'Avalanche Size Distribution: Run {self.runNumber}')
        
        ax = fig.add_subplot(111)

        ax.bar(
            fitResults['xVal'], 
            fitResults['yVal'],
            width=binWidth,
            label='Simulation'
        ) 

        ax.plot(fitResults['xVal'], 
                polyaResults, 
                'm-', lw=3, 
                label=r'Fitted Polya ($\theta$' 
                    + f" = {fitResults['fitPolya'].theta:.2})")
        ax.axvline(x=fitResults['fitPolya'].gain, 
               c='m', ls=':', label=f"Polya Gain = {fitResults['fitPolya'].gain:.0f}e")
        
        '''For plotting an exponential
        ax.plot(fitResults['xVal'], 
                fitResults['fitExpo'].calcPolya(fitResults['xVal']), 
                'r', lw=2, label=f'Fitted Exponential')
        ax.axvline(x=fitResults['fitExpo'].gain, 
               c='r', ls=':', label=f"Expo Gain = {fitResults['fitExpo'].gain:.0f}e")
        '''

        ax.axvline(x=self._getRawGain(), 
               c='g', ls='--', label=f"Raw Gain = {self._getRawGain():.0f}e")
        ax.axvline(x=fitResults['dataGain'], 
               c='g', ls=':', label=f"Trimmed Gain = {fitResults['dataGain']:.0f}e")


        polyaStats = f'Polya Fit Statistics\nChi2 = {polyaChi2['chi2']:.4f}\nrChi2 = {polyaChi2['rChi2']:.4f}'
        '''
        ax.text(
            0.8, 0.75, polyaStats, 
            fontsize=10, 
            horizontalalignment='center',
            verticalalignment='center', 
            transform=ax.transAxes,
            bbox=dict(facecolor='none', edgecolor='black', boxstyle='round,pad=1')
        )
        '''
        plt.xlabel('Numer of Electrons in Avalanche: n')
        plt.ylabel('Probability of Avalanche Size: P(n)')
        plt.legend()
        plt.grid(True, alpha=0.5)

        return fig


#********************************************************************************#
    def calcBundleRadius(self, zTarget=0):
        """
        Calculates the radius of the outermost electric field line
        at a specified z-coordinate.

        Does a linear interpolation between available datapoints.

        Args:
            zTarget (float): z-coordinate of desired field bundle radius.

        Returns:
            float: The radius of the outermost field line in 
                the bundle at the specified z coordinate.
        """
        zMax = self.getRunParameter('Cathode Height')
        zMin = -1.*self.getRunParameter('Grid Standoff')
        if not (zMin < zTarget < zMax):
            raise ValueError('Invalid target z.')
        
        lineID = self._getOutermostLineID()

        allFieldLines = self.getDataFrame('fieldLineData')

        outerFieldLine = allFieldLines[allFieldLines['Field Line ID'] == lineID].copy()

        #Determine the radius for all of the outer field line
        outerFieldLine['Field Line Radius'] = np.sqrt(
            outerFieldLine['Field Line x']**2 + 
            outerFieldLine['Field Line y']**2
        )

        #Get radius for target z using linear interpolation
        targetRadius = np.interp(
            zTarget, 
            outerFieldLine['Field Line z'],
            outerFieldLine['Field Line Radius']
        )

        return targetRadius

#********************************************************************************#
    def _getOutermostLineID(self):
        """
        Determines the outermost field line

        "Outermost Line" - The line with the largest radius at the cathode that
        initiates within the unit cell.

        Returns:
            int: The line ID number for the outermost field line.
        """
        allFieldLines = self.getDataFrame('fieldLineData')
        pitch = self.getRunParameter('Pitch')
        unitCellLength = pitch/math.sqrt(3)

        #All lines start at same z near cathode
        initialZ = allFieldLines['Field Line z'].iloc[0]

        #Isolate the largest radius at the cathode
        atCathode = allFieldLines[allFieldLines['Field Line z'] == initialZ].copy()

        #Determine the radius at cathode for all field lines
        atCathode['Field Line Radius'] = np.sqrt(
            atCathode['Field Line x']**2 + 
            atCathode['Field Line y']**2
        )

        #Determine what lines initiate within the unit cell
        withinUnitCell = withinHex(
            atCathode['Field Line x'], 
            atCathode['Field Line y'], 
            unitCellLength
            )
        cellLines = atCathode[withinUnitCell]

        #Find line with max radius
        maxRadius = cellLines['Field Line Radius'].max()
        outermostLine = cellLines[cellLines['Field Line Radius'] == maxRadius]
        lineID = outermostLine['Field Line ID'].iloc[0]

        return lineID


#********************************************************************************#
    def findStuckElectrons(self):
        """
        Finds the xy coordinates of all electrons tracks that intersect
        with the top of the SiO2 layer.
        
        This is for use with the itereative process of simulating charge-buildup.

        Returns:
            dataframe: Pandas dataframe containing the x,y,z coordinates of
                       the stuck electrons at the SiO2 layer.
        """  
        #Get geometry parameters      
        padLength = self.getRunParameter('Pad Length')
        pitch = self.getRunParameter('Pitch')

        gridThickness = self.getRunParameter('Grid Thickness')
        gridStandoff = self.getRunParameter('Grid Standoff')
        thicknessSiO2 = self.getRunParameter('Thickness SiO2')

        zSiO2Top = - gridThickness/2 - gridStandoff + thicknessSiO2

        #Get electron tracks
        allElectronTracks = self.getDataFrame('electronTrackData')


        stuckElectrons = []
        for electronID, inTrack in allElectronTracks.groupby('Electron ID'):

            #Find the points where z is above and below zSiO2Top
            pointAbove = None
            aboveSiO2 = inTrack[inTrack['Drift z'] >= zSiO2Top]
            if not aboveSiO2.empty:
                pointAbove = aboveSiO2.iloc[-1] #Last point above

            pointBelow = None
            belowSiO2 = inTrack[inTrack['Drift z'] <= zSiO2Top] 
            if not belowSiO2.empty:
                pointBelow = belowSiO2.iloc[0] # First point below

            
            if pointAbove is not None and pointBelow is not None:
                # Linearly interpolate x and y values for z = zSiO2Top
                try:
                    newPoint = xyInterpolate(pointAbove, pointBelow, zSiO2Top)             
                except ValueError as e:
                    print(f'Error for Electron {electronID} during interpolation: {e}')

                #Check if this point is above the central or neighbor pad
                if (
                    withinHex(newPoint['x'], newPoint['y'], padLength)
                    or withinNeighborHex(newPoint['x'], newPoint['y'], padLength, pitch)
                ):
                    continue
                
                stuckElectrons.append(newPoint)

            ##TODO - Can add some other calculation here to determine if electron
            #  hits wall of SiO2 - Is this unlikely????

        return pd.DataFrame(stuckElectrons)

#********************************************************************************#
    def _calcIBN(self):
        """
        Determines the average number of positive ions that terminate above the grid.

        Note that this assumes that any ion that the exits the sides of the 
        drift volume will not return to the grid. 

        Returns:
            float: The average number of backflowing ions
        """
        
        allIons = self.getDataFrame('ionData')
        posIons = allIons[allIons['Ion Charge'] == 1]
        cathIons = posIons[posIons['Final z'] > self.getRunParameter('Grid Thickness')]

        numCathode = len(cathIons)
        numAvalanche = self.getRunParameter('Number of Avalanches')

        if numAvalanche == 0:
            raise ValueError('Error: Number of avalanches cannot be 0.')
    
        IBN = numCathode/numAvalanche -1 #Correct for initial ion

        return IBN
    
#********************************************************************************#
    def _calcPerAvalancheIBF(self):
        """
        Calculates the Ion Backflow Fraction (IBF) for each individual electron avalanche.

        IBF - Fraction of total ions that drift to the cathode.
        Assumes the following for any ions that exit the simulation volume:
            above the grid - backflow to cathode
            below the grid - captured by the grid

        Returns:
            pandas series: IBF for each avalanche, indexed by 'Avalanche ID'.
        """
        #Get positive ions
        allIons = self.getDataFrame('ionData')
        posIons = allIons[allIons['Ion Charge'] == 1]

        #separate based on final z location
        ## Note that top of grid is actually thickness/2
        gridThick = self.getRunParameter('Grid Thickness')
        atGrid = posIons[posIons['Final z'] <= gridThick]
        atCathode = posIons[posIons['Final z'] > gridThick]

        numAtGrid = atGrid.groupby(posIons['Avalanche ID']).size()
        numAtCathode = atCathode.groupby(posIons['Avalanche ID']).size()

        numTotal = numAtCathode.add(numAtGrid, fill_value=0)

        #Correct for Ion from intial electron - it is not backflowing
        trueCathode = numAtCathode.sub(1, fill_value=0)
        trueTotal = numTotal.sub(1, fill_value=0)

        IBF = trueCathode.div(trueTotal, fill_value=0)

        return IBF

#********************************************************************************#
    def _calcIBF(self):
        """
        Calculates the IBF on a per-avalanche basis. Then calculates an overall mean 
        and standard error of the mean.
            Note that this ignores any NaN values for the IBF.
            (occurs when the electron does not avalanche)

        Returns:
            TODO
        """
        #Calculate IBF on a per-avalanche basis
        IBF = self._calcPerAvalancheIBF()
        meanIBF = IBF.mean()
        meanIBFErr = IBF.std()/np.sqrt(IBF.count())

        return IBF, meanIBF, meanIBFErr
        
#********************************************************************************#
    def _calcOpticalTransparency(self):
        """
        Determines the optical transparancy of a unit cell.
        
        Assumes a hexagonal geometry and a single hole.
        
        Returns:
            float: Fraction of the hole area to the un it cell area.
        """
        #Area of the unit cell    
        pitch = self.getRunParameter('Pitch')
        unitCellLength = pitch/math.sqrt(3)
        cellArea = 1.5*math.sqrt(3)*unitCellLength**2
        
        #Area of the central hole
        holeRadius = self.getRunParameter('Hole Radius')
        holeArea = math.pi*holeRadius**2

        #Find transparency
        if cellArea == 0:
            raise ValueError('Error: Cell area cannot be 0.')
        cellTransparency = holeArea/cellArea
        
        return cellTransparency
    

#********************************************************************************#
    def _getTransparency(self):
        """
        Determines if the electric field transparency is 100%. 
        Allows for the outmost filed line within a cell to 'jump' into a 
        neighbor cell due to numerical precision.
        
        Returns:
            bool: True if outermost field line terminates on a pad, False otherwise.
        """  
        lineID = self._getOutermostLineID()

        allFieldLines = self.getDataFrame('fieldLineData')
        outerFieldLine = allFieldLines[allFieldLines['Field Line ID'] == lineID]


        #Check if the last datapoint is above the central pad
        abovePad = withinHex(
            outerFieldLine['Field Line x'], 
            outerFieldLine['Field Line y'], 
            self.getRunParameter('Pad Length')
            )

        #Check if the last datapoint is above the neighbor pad
        aboveNeighbor = withinNeighborHex(
            outerFieldLine['Field Line x'], 
            outerFieldLine['Field Line y'], 
            self.getRunParameter('Pad Length'),
            self.getRunParameter('Pitch')
            )

        isTransparent = (abovePad.iloc[-1] or aboveNeighbor.iloc[-1])

        return isTransparent


#********************************************************************************#
    def _getChiSquared(self, data, fit):
        """
        """
        if data is None or fit is None:
            raise ValueError('Error getting chi-squared.')
        
        calc = (data - fit)**2 / fit
        chi2 = calc.sum()
        dof = len(data) - 2
        reducedChi2 = chi2/dof

        chi2Param = {
            'chi2': chi2,
            'rChi2': reducedChi2
        }

        return chi2Param
    

#********************************************************************************#
    def _getRawEfficiency(self, threshold=0):
        """
        TODO
        """

        allAvalancheData = self.getDataFrame('avalancheData')

        avalancheLimit = self.getRunParameter('Avalanche Limit')

        if threshold > avalancheLimit:
            raise ValueError('Error - Threshold higher than simulation limit.')
        
        numSimulated = self.getRunParameter('Number of Avalanches')
        numAvalanches = len(allAvalancheData)

        if numAvalanches != numSimulated:
            raise ValueError('Error - Avalanche numbers disagree.')
        
        aboveThresh = allAvalancheData['Total Electrons'] > threshold
        numAboveThresh = aboveThresh.sum()

        #For Binomial statistics:
        #simEff = numAboveThresh / numAvalanches
        #varience = simEff*(1-simEff)/numAvalanches

        #For Bayesian Statistics:
        simEff = (numAboveThresh+1)/(numAvalanches+2)
        varience = ((numAboveThresh+1)*(numAboveThresh+2))/((numAvalanches+2)*(numAvalanches+3)) - simEff*simEff

        simEffErr = math.sqrt(varience)

        return simEff, simEffErr

#********************************************************************************#
    def plotEfficiency(self, binWidth=1, threshold=0):
        """
        """

        fitResults = self._fitAvalancheSize(binWidth)

        xVal = fitResults['xVal']
        yVal = fitResults['yVal']
        fitPolya = fitResults['fitPolya']

        cutMask = xVal <= threshold

        #Separate data that gets cut
        xDataCut = xVal[cutMask]
        yDataCut = yVal[cutMask]

        #Separate data that is not cut
        xData = xVal[~cutMask]
        yData = yVal[~cutMask]

        #Calculate polya - ensure calculated at threshold
        xPolyaCut = np.append(xDataCut, [threshold])
        xPolya = np.append([threshold], xData)
        polyaCut = fitPolya.calcPolya(xPolyaCut)
        polyaData = fitPolya.calcPolya(xPolya)

        fig = plt.figure()
        fig.suptitle(f'Detection Efficiency')

        ax = fig.add_subplot(111)

        ax.bar(
            xDataCut,
            yDataCut,
            width=binWidth,
            label='Data Below Threshold', color='r', alpha=0.5
        )
        ax.bar(
            xData,
            yData,
            width=binWidth,
            label='Detected Data', color='g', alpha=0.5
        ) 
        ax.axvline(
            x=threshold, 
            c='r', ls='--', label=f"Threshold = {threshold}e"
        )
        ax.plot(
            xPolyaCut, polyaCut, 
            label='Cut Polya', c='m', ls=':'
        )
        ax.plot(
            xPolya, polyaData, 
            label='Remaining Polya', c='m', ls='-'
        )

        simulatedEff = yData.sum()/(yData.sum()+yDataCut.sum())
        polyaEff = fitPolya.calcEfficiency(threshold)

        efficiencyText = f'Efficiency:\nSimulated = {simulatedEff:.4f}\nPolya = {polyaEff:.4f}'

        ax.text(
            0.8, 0.5, efficiencyText, 
            fontsize=10, 
            horizontalalignment='center',
            verticalalignment='center', 
            transform=ax.transAxes,
            bbox=dict(facecolor='w', edgecolor='black', boxstyle='round,pad=1')
        )

        plt.xlabel('Number of Electrons in Avalanche')
        plt.ylabel('Probability of Avalanche Size')
        plt.legend()
        plt.grid()

        return fig


#********************************************************************************#
    def _getAvalancheGain(self, avalancheID=0):
        """
        TODO
        """
        allData = self.getDataFrame('avalancheData')
        singleAvalanche = allData[allData['Avalanche ID']==avalancheID]

        totalElectrons = singleAvalanche['Total Electrons']
        attachedElectrons = singleAvalanche['Attached Electrons']
        
        gain = totalElectrons - attachedElectrons

        return gain.item()
    
#********************************************************************************#
    def plotAvalancheSignal(self, avalancheID=0):
        """
        """

        allData = self.getDataFrame('signalData')
        singleData = allData[allData['Avalanche ID']==avalancheID]
        
        gain = self._getAvalancheGain(avalancheID)
        totalCharge = singleData['Signal Strength'].sum()

        # Create figure
        fig = plt.figure(figsize=(10, 5))
        fig.suptitle(f'Induced Signal from Avalanche: {avalancheID} (Gain={gain})')
        ax1 = fig.add_subplot(121)
        ax2 = fig.add_subplot(122)
        
        ax1.plot(
            singleData['Signal Time'], singleData['Signal Strength']
        )

        ax2.plot(
            singleData['Signal Time'], singleData['Signal Strength'].cumsum()
        )
        ax2.axhline(
            y=totalCharge,
            label=f'Total Charge = {totalCharge:.3f}', c='r', ls='--'
        )

        ax1.set_title('Induced Signal')
        ax1.set_xlabel('Time (ns)')
        ax1.set_ylabel('Signal Strength (fC/ns)')#TODO - The units here seem weird

        ax2.set_title('Integrated Signal')
        ax2.set_xlabel('Time (ns)')
        ax2.set_ylabel('Integrated Signal Strength (fC)')

        ax1.grid()
        ax2.grid()
        ax2.legend()

        plt.tight_layout()   
        
        return fig
    
#********************************************************************************#
    def plotAverageSignal(self):
        """
        TODO
        """

        allSignals = self.getDataFrame('signalData')
        
        averageSignal = allSignals.groupby('Signal Time')['Signal Strength'].mean()
        averageCharge = averageSignal.values.cumsum()
        averageTotalCharge = averageCharge[-1]

        rawGain = self._getRawGain()

        # Create figure
        fig = plt.figure(figsize=(10, 5))
        fig.suptitle(f'Average Induced Signal (Gain={rawGain:.1f})')
        ax1 = fig.add_subplot(121)
        ax2 = fig.add_subplot(122)
        
        ax1.plot(
            averageSignal.index, averageSignal.values
        )

        ax2.plot(
            averageSignal.index, averageCharge
        )
        ax2.axhline(
            y=averageTotalCharge,
            label=f'Total Charge = {averageTotalCharge:.3f}', c='r', ls='--'
        )

        ax1.set_title('Average Induced Signal')
        ax1.set_xlabel('Time (ns)')
        ax1.set_ylabel('Signal Strength (fC/ns)')#TODO - The units here seem weird

        ax2.set_title('Average Integrated Signal')
        ax2.set_xlabel('Time (ns)')
        ax2.set_ylabel('Integrated Signal Strength (fC)')

        ax1.grid()
        ax2.grid()
        ax2.legend()

        plt.tight_layout()   
        
        return fig


#********************************************************************************#
    def plotSignalvsGain(self):
        """
        TODO
        """
        allSignals = self.getDataFrame('signalData')
        allAvalanche = self.getDataFrame('avalancheData')

        sumSignals = allSignals.groupby('Avalanche ID')['Signal Strength'].sum()

        allAvalanche['Gain'] = allAvalanche['Total Electrons'] - allAvalanche['Attached Electrons']
        allAvalanche = allAvalanche.sort_values(by='Avalanche ID')
        maxGain = allAvalanche['Gain'].max()+1


        fig = plt.figure(figsize=(10, 5))
        fig.suptitle('Total Integrated Signal vs. Gain')
        ax = fig.add_subplot(111)

        ax.hist2d(
            allAvalanche['Gain'], sumSignals,
            bins=maxGain, cmin=1
        )

        scale = .25e17
        charge = -1.6e-19
        slope = charge*scale
        ax.plot(
            [0, maxGain], [0, maxGain*slope],
            c='r', label=f'Slope = {slope:.2e}'
        )
        ax.axvline(
            x=allAvalanche['Gain'].mean(),
            c='g', ls='--', label=f'Average Gain = {allAvalanche['Gain'].mean():.1f}'
        )

        ax.set_xlabel('Electron Gain')
        ax.set_ylabel('Total Signal (fC)')

        ax.grid()
        ax.legend()

        return fig<|MERGE_RESOLUTION|>--- conflicted
+++ resolved
@@ -78,17 +78,6 @@
         _getOutermostLineID
         findStuckElectrons
         _calcIBF
-<<<<<<< HEAD
-        _calcIBN                    <--------- Note for James, changed from _calcIBF
-        _calcPerAvalancheIBF        <--------- New
-        _calcOpticalTransparency
-        _getTransparency
-        plotEfficiency              <--------- New
-        _getAvalancheGain           <--------- New
-        plotAvalancheSignal         <--------- New
-        plotAverageSignal           <--------- New
-        _getRawEfficiency            <--------- New
-=======
         _calcIBN
         _calcPerAvalancheIBF
         _calcOpticalTransparency
@@ -97,7 +86,6 @@
         _getAvalancheGain           
         plotAvalancheSignal         
         plotAverageSignal
->>>>>>> ec73491e
     """
 
 #********************************************************************************#
@@ -390,10 +378,7 @@
             Average IBN
             Average IBF
             IBF error (standard deviation)
-<<<<<<< HEAD
             Efficiency
-=======
->>>>>>> ec73491e
         """
         #Check if parameters are zero before attempting calculations
         numLines = self.getRunParameter('Number of Field Lines')
@@ -403,10 +388,6 @@
             #Optical transparency
             self._metaData['Optical Transparency'] = self._calcOpticalTransparency()
 
-<<<<<<< HEAD
-        if self.getRunParameter('Number of Field Lines') > 0:
-=======
->>>>>>> ec73491e
             #Field Transparency
             self._metaData['Field Transparency'] = self._getTransparency()
 
