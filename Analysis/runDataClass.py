########################################
# CLASS DEFINITION FOR SIMULATION DATA #
########################################
from __future__ import annotations

import os
import uproot
import pandas as pd
import awkward_pandas
import math
import matplotlib.pyplot as plt
import numpy as np
import matplotlib.cm as cm


from polyaClass import myPolya
from functionsFIMS import withinHex, withinNeighborHex, xyInterpolate

CMTOMICRON = 1e4

class runData:
    """
    Class representing the data acquired from a single simulation.
    The data identifier is the simulation run number.

    The simulation data, originally saved in root format, 
    is read into pandas dataframes upon initialization.
    These dataframe names are listed in 'dataTrees'.

    Attributes:
        runNumber (int): The simulation run number
        dataTrees (list): List of strings containing the names 
                          of all of the dataframes.

        Internal Data Frames:
        *****
            NOTE: 
            These dataframes are intended to be internal to the class, and as such 
            should NOT be accessed directly. Instead utilize the getDataFrame() 
            method to retrieve a copy of the dataframe.
            This is to preserve data integrity.
        *****
            _metaData: Metadata information, including geometry parameters, 
                       simulation limits, git version, etc.
            _fieldLineData: Information for field lines generated at the cathode.
            _gridFieldLineData: Field line information for those generated 
                                above and below the grid.
            _edgeFieldLineData: Information for field lines generated along the
                                edge of the unit cell, at the cathode.
            _electronData: Information for each individual simulated electron.
            _ionData: Information for each individual simulated ion.
            _avalancheData: Information for each simulated avalanche.
            _electronTrackData: Information for the full tracks of each electron.
            
    The following methods are defined in this class:
        _readRootTrees
        _checkName
        getTreeNames
        printMetaData
        getMetaData
        printColumns
        getDataFrame
        getRunParameter
        getRunNumber
        plotCellGeometry
        _plotAddCellGeometry
        plot2DFieldLines
        _getRawGain
        _trimAvalanche
        _histAvalanche
        plotAvalancheSize
        plotAvalanche2D
        plotDiffusion
        plotParticleHeatmaps
        _fitAvalancheSize
        plotAvalancheFits
        calcBundleRadius
        _getOutermostLineID
        findStuckElectrons
<<<<<<< HEAD
        _calcIBN                    
        _calcPerAvalancheIBF        
=======
        _calcIBF
        _calcIBN                    <--------- Note for James, changed from _calcIBF
        _calcPerAvalancheIBF        <--------- New
>>>>>>> fc89bacb
        _calcOpticalTransparency
        _getTransparency
        plotEfficiency              
        _getAvalancheGain           
        plotAvalancheSignal         
        plotAverageSignal
    """

#********************************************************************************#
    # Initialize
    def __init__(self, runNumber):
        """
        Initializes a data class containing the data from the specified run number.
        """

        self.runNumber = runNumber

        self.dataTrees = [
            'metaData',
            'fieldLineData',
            'gridFieldLineData',
            'edgeFieldLineData',
            'electronData',
            'ionData',
            'avalancheData',
            'electronTrackData',
            'signalData'
        ]

        #Read the root trees to large dataframe
        allData = self._readRootTrees()
        if not allData:
            print(f'Warning: No data loaded for run number {runNumber}.')
            print('Check file path and contents.')
            return

        #Unpack into private dataframes
        for treeName in self.dataTrees:
            setattr(self, f'_{treeName}', allData.get(treeName))

        #Calculate some other parameters
        self._calcOtherMetaData()

#********************************************************************************#
    #String representation
    def __str__(self):
        """
        String representation of the runData class.
        """
        return f'Run number {self.runNumber}.'

#********************************************************************************#
    #Private function to read from data file
    def _readRootTrees(self):
        """
        Reads all trees from a ROOT file and returns them as a dictionary.
        The keys are the tree names and the values are pandas DataFrames.

        Returns:
            dict: A dictionary where keys are tree names (str) and
                values are pandas DataFrames. Returns an empty dictionary
                if the file cannot be opened or contains no trees.
        """

        dataFilePath = '../Data/'
        dataFile = f'sim.{self.runNumber}.root'
        fullFilePath = os.path.join(dataFilePath, dataFile)
        
        try:
            with uproot.open(fullFilePath) as rootFile:
                dataframes = {}
                for treeKey in rootFile.keys():
                    
                    #Strip the tree number ID and 'Tree' if present
                    strippedName = treeKey.split(';')[0]
                    if strippedName.endswith('Tree'):
                        treeName = strippedName.removesuffix('Tree')
                    else:
                        treeName = strippedName
                    
                    if isinstance(rootFile[treeKey], uproot.behaviors.TTree.TTree):
                        tree = rootFile[treeKey]
                        try:
                            df = tree.arrays(library='pd')
                            dataframes[treeName] = df
                        except Exception as e:
                            print(f"Error reading tree '{treeKey}': {e}")
                return dataframes
        except Exception as e:
            print(f"Error opening or reading ROOT file '{fullFilePath}': {e}")
            return {}
        
    
#********************************************************************************#
    def _checkName(self, dataSetName):
        """
        Checks that a requested data frame name from the simulation trees is valid.
        
        Returns:
            bool: True if valid name of dataFrame, False otherwise
        """
        if dataSetName not in self.dataTrees:
            print(f"Invalid data set: '{dataSetName}'.")
            return False
        return True
        

#********************************************************************************#
    def getTreeNames(self):
        """
        Returns a list of all of the available tree names.
        """
        return  self.dataTrees
    

#********************************************************************************#
    def getMetaData(self):
        """
        Returns dictionary of all metadata information. Dimensions are in microns.
        """
        metaDataDF = self.getDataFrame('metaData')

        # Initialize an empty dictionary to store the results
        metaDataDict = {}
    
        for inParam in metaDataDF.columns:
            metaDataDict[inParam] = self.getRunParameter(inParam)

        return metaDataDict
    

#********************************************************************************#
    def printMetaData(self):
        """
        Prints all metadata information. Dimensions are in microns.
        """
        metaData = self.getMetaData()
        if metaData is None:
            print('Error: Metadata is unavailable.')
            return

        for inParam in metaData:
            print(f'{inParam}: {self.getRunParameter(inParam)}')
        return


#********************************************************************************#
    def getColumns(self, dataSetName):
        """
        Returns a list of the column names for a given data set.
        """
        if not self._checkName(dataSetName):
            return
        
        dataFrame = self.getDataFrame(dataSetName)

        return dataFrame.columns.tolist()
    

#********************************************************************************#
    def printColumns(self, dataSetName):
        """
        Prints all of the column names for a given data set.
        """
        if not self._checkName(dataSetName):
            return
        
        dataFrame = self.getDataFrame(dataSetName)

        if dataFrame is not None:
            print(f'{dataSetName}:')
            print(self.getColumns(dataSetName))

        return


#********************************************************************************#
    def getDataFrame(self, dataSetName):
        """
        Retrieves a specific DataFrame by its attribute name.

        All dimensions are given in microns.

        Args:
            dataSetName (str): The name of the DataFrame attribute.

        Returns:
            pd.DataFrame: The requested DataFrame if found and loaded, 
                          otherwise None.
        """
        if not self._checkName(dataSetName):
            return None

        #Get a copy of the data - note is saved as cm
        rawData = getattr(self, f'_{dataSetName}', None)

        if rawData is None:
            print(f"Missing '{dataSetName}' data.")
            return None
        
        dataFrame = rawData.copy()

        #Scale to micron
        match dataSetName:
            case 'fieldLineData' | 'gridFieldLineData' | 'edgeFieldLineData':
                dataToScale = [
                    'Field Line x', 
                    'Field Line y', 
                    'Field Line z'
                ]

            case 'electronData' | 'ionData':
                dataToScale = [
                    'Initial x', 
                    'Initial y',
                    'Initial z',
                    'Final x', 
                    'Final y',
                    'Final z',
                ]
            
            case 'electronTrackData':
                dataToScale = [
                    'Drift x', 
                    'Drift y', 
                    'Drift z'
                ]

            case _:
                dataToScale = []

        CMTOMICRON = 1e4
        for toScale in dataToScale:
            dataFrame[toScale] *= CMTOMICRON
    
        return dataFrame
            
        
#********************************************************************************#
    def getRunParameter(self, paramName):
        """
        Retrieves a given parameter from the metadata information.

        Dimensions are returned in microns.

        Args:
            paramName (str): Name of the parameter to be retrieved.

        Returns:
            Any: The value of the given parameter.
                 None if an error occurs.
        """
        dimensionalParams = [
            'Pad Length',
            'Pitch',
            'Grid Standoff',
            'Grid Thickness',
            'Hole Radius',
            'Cathode Height',
            'Thickness SiO2',
            'Pillar Radius'
        ]
        
        metaData = self.getDataFrame('metaData')
        if metaData is None:
            print("Error: 'metaData' unavailable.")
            return None
        
        if paramName not in metaData.columns:
            print(f"Error: '{paramName}' not in 'metaData'.")
            return None
            
        CMTOMICRON = 1e4
        try:
            if paramName in dimensionalParams:
                return metaData[paramName].iloc[0]*CMTOMICRON
            else:
                return metaData[paramName].iloc[0] 
        
        except IndexError:
            print(f"Error: 'metaData' DataFrame is empty.")
            return None
        except Exception as e:
            print(f"An unexpected error occurred retrieving '{paramName}': {e}")
            return None


#********************************************************************************#   
    def _calcOtherMetaData(self):
        """
        Calculate some other useful information and append them to metaData.
        Including:
            Optical Transparency
            Field Bundle Radius
            Raw Gain
            Average IBN
            Average IBF
            IBF error (standard deviation)
        """
        #Check if parameters are zero before attempting calculations
        numLines = self.getRunParameter('Number of Field Lines')
        numAvalanche = self.getRunParameter('Number of Avalanches')
        
        if numLines > 0:
            #Optical transparency
            self._metaData['Optical Transparency'] = self._calcOpticalTransparency()

<<<<<<< HEAD
=======
        if self.getRunParameter('Number of Field Lines') > 0:
>>>>>>> fc89bacb
            #Field Transparency
            self._metaData['Field Transparency'] = self._getTransparency()

            #Field bundle radius
            standoff = self.getRunParameter('Grid Standoff')
<<<<<<< HEAD
            nominalBundleZ = -standoff/2
=======
            nominalBundleZ = -.9*standoff
>>>>>>> fc89bacb
            self._metaData['Field Bundle Radius'] = self.calcBundleRadius(nominalBundleZ)

        if numAvalanche > 0:
            #Raw Gain
            rawGain = self._getRawGain()
            self._metaData['Raw Gain'] = rawGain
            
            #Calculate IBN
            IBN = self._calcIBN()
            self._metaData['Average IBN'] = IBN

            #Calculate IBF on a per-avalanche basis
            IBF, meanIBF, meanIBFErr  = self._calcIBF()

            self._avalancheData['IBF'] = self._avalancheData['Avalanche ID'].map(IBF)
            self._metaData['Average IBF'] = meanIBF
            self._metaData['Average IBF Error'] = meanIBFErr

            self._metaData['IBF * Raw Gain'] = meanIBF*rawGain
            

        return

#********************************************************************************#   
    def plotCellGeometry(self):
        """
        Plots a top-down view of the simulation geometry.

        This includes the primary unit cell with the pad and hole in solid lines,
        and the surrounding cells as dotted.
        Additional information such as geometry cell, simulation boundary, and length
        definitions are included.
        
        """
        # Extract relevant geometric parameters from metadata.
        pitch = self.getRunParameter('Pitch')
        padLength = self.getRunParameter('Pad Length')
        holeRadius = self.getRunParameter('Hole Radius')
        pillarRadius = self.getRunParameter('Pillar Radius')

        inRadius = pitch/2.
        outRadius = 2*inRadius/math.sqrt(3)
        
        #Centers of neighboring cells
        pitchX = pitch*2./math.sqrt(3)
        pitchY = inRadius
        neighborX = 3./2.*outRadius*np.array([-1, -1, 0, 0, 1, 1])
        neighborY = inRadius*np.array([1, -1, 2, -2, 1, -1])
        
        #Define the vertices of a hexagon
        hexCornerX = np.array([1., .5, -.5, -1., -.5, .5, 1.])
        hexCornerY = math.sqrt(3.)/2.*np.array([0., 1., 1., 0., -1., -1., 0.])

        # Corners of the pad
        padX = hexCornerX*padLength
        padY = hexCornerY*padLength

        # Corners of the cell
        cellX = hexCornerX*outRadius
        cellY = hexCornerY*outRadius

        # Define circles representing the holes in the grid.
        #    (Must be done as separate patches)
        hole = {}
        #Hole for primary cell
        hole[0] = plt.Circle((0, 0), holeRadius, 
                            facecolor='none', edgecolor='k', lw=1, 
                            label=f'Hole (r = {holeRadius:.0f} um)')
        # Neighboring cell holes (#808080 = Grey)
        for i in range(len(neighborX)):
            hole[i+1] = plt.Circle(
                (neighborX[i], 
                 neighborY[i]), 
                 holeRadius, 
                 facecolor='none', edgecolor='#808080', ls=':', lw=1)

        # Define circles representing the pillars.
        #    (Must be done as separate patches)
        pillar = {}
        for i in range(6):
            pillar[i] = plt.Circle(
                (outRadius*hexCornerX[i], 
                 outRadius*hexCornerY[i]), 
                 pillarRadius,
                 facecolor='none', edgecolor='#808080', ls='--', lw=1)

        pillar[0].set_label(f'Pillar  (r = {pillarRadius:.0f} um)')

        # Make figure and add plots
        fig = plt.figure()
        fig.suptitle(f'Cell Geometry')
        ax1 = fig.add_subplot(111)

        #Add the pad
        ax1.plot(padX, padY, 
                label='Pad', c='m', lw=1)

        #Add the cell boundary
        ax1.plot(cellX, cellY, 
                label='Unit Cell Boundary', c='b', ls='--', lw=1)
        
        #Add boundaries of neighboring cells and pads
        for i in range(6):
            ax1.plot(neighborX[i]+cellX, neighborY[i]+cellY,
                    c='b', ls=':', lw=1)
            ax1.plot(neighborX[i]+padX, neighborY[i]+padY,
                    c='m', ls=':', lw=1)
        
        #Add the holes in the grid
        for i in range(len(hole)):
            ax1.add_patch(hole[i])

        #Add pillars
        for i in range(len(pillar)):
            ax1.add_patch(pillar[i])

        #Add markers to center of cells
        ax1.plot(0., 0., marker='x', c='r')
        ax1.plot(neighborX, neighborY,
                marker='.', c='r', ls='')
        '''
        #Add geometry cell
        geoX = 3./2.*outRadius*np.array([0, 1, 1, 0, 0])
        geoY = inRadius*np.array([1, 1, 0, 0, 1])
        ax1.plot(geoX, geoY,
                c='g', ls=':', lw=1, label='Geometry Boundary')

        #Add simulation boundary
        #simX = 3./2.*outRadius*np.array([-1, 1, 1, -1, -1])
        #simY = inRadius*np.array([1, 1, -1, -1, 1])
        simX = pitch*np.array([-1, 1, 1, -1, -1])
        simY = pitch*np.array([1, 1, -1, -1, 1])
        ax1.plot(simX, simY,
                c='g', ls='--', lw=1, label='Simulation Boundary')
        '''
        #Add dimensions
        ax1.plot(
            [0, neighborX[4]], [0, neighborY[4]],
            label=f'Pitch ({pitch:.0f} um)', c='r', ls=':', lw=1
        )
        ax1.plot(
            [0, padLength], [0, 0],
            label=f'Pad Length ({padLength:.0f} um)', c='r', ls='-', lw=1
        )
        ax1.plot(
            [0, 0], [0, holeRadius],
            label=f'Hole Radius', c='r', ls='--', lw=1
        )
        
        # Set other plot elements
        ax1.grid()
        axLim = 1.1*pitch
        ax1.set_xlim(-axLim, axLim)
        ax1.set_ylim(-axLim, axLim)
        ax1.set_aspect('equal')
        ax1.set_xlabel('x (um)')
        ax1.set_ylabel('y (um)')
        ax1.legend(loc='center left', bbox_to_anchor=(1, 0.5))
        plt.tight_layout()   
        
        return fig
    
#********************************************************************************#   
    def _plotAddCellGeometry(self, axis, axes):
        """
        Adds geometry elements to 2D plots, including
        the pad, hole in grid, and outline of the unit cell.

        Args:
            axis (matplotlib subplot): Axes object where geometry is to be added 
            axes (str): String defining the cartesian dimensions of 'axes'.
        """
        # Extract relevant geometric parameters from metadata.
        pitch = self.getRunParameter('Pitch')
        padLength = self.getRunParameter('Pad Length')
        gridThickness = self.getRunParameter('Grid Thickness')
        gridStandoff = self.getRunParameter('Grid Standoff')
        cathodeDist = self.getRunParameter('Cathode Height')
        holeRadius = self.getRunParameter('Hole Radius')

        #calculated values
        inRadius = pitch/2.
        outRadius = 2*inRadius/math.sqrt(3)
        halfGrid = gridThickness/2.
        padHeight = - halfGrid - gridStandoff
        cathodeHeight = cathodeDist + halfGrid

        #Define the vertices of a hexagon
        hexCornerX = np.array([1., .5, -.5, -1., -.5, .5, 1.])
        hexCornerY = math.sqrt(3.)/2.*np.array([0., 1., 1., 0., -1., -1., 0.])
        
        # Corners of the pad
        padX = hexCornerX*padLength
        padY = hexCornerY*padLength
        padZ = np.ones(len(padX))*padHeight

        # Corners of the cell
        cellX = hexCornerX*outRadius
        cellY = hexCornerY*outRadius

        # Define the hole in the grid.
        hole = plt.Circle((0, 0), holeRadius,
                        facecolor='none', edgecolor='k', lw=1, label='Hole')
        holeXY = holeRadius*np.array([-1, -1, 1, 1, -1])
        holeZ = halfGrid*np.array([1, 1, -1, -1, 1])

        #Corners of the geometry cell
        #geoX = 3./2.*outRadius*np.array([-1, 1, 1, -1, -1])
        #geoY = inRadius*np.array([1, 1, -1, -1, 1])
        geoX = pitch*np.array([-1, 1, 1, -1, -1])
        geoY = pitch*np.array([1, 1, -1, -1, 1])

        #axLim = 1.01*3./2.*outRadius
        axLim = 1.01*pitch
        
        match axes:
            case 'xy':
                axis.plot(padX, padY, 
                        label='Pad', c='m', lw=1)
                axis.plot(cellX, cellY, 
                        label='Cell', c='b', ls='--', lw=1)
                axis.add_patch(hole)
                axis.plot(geoX, geoY,
                        c='g', ls='--', lw=1, label='Simulation Boundary')

                axis.set_xlabel('x (um)')
                axis.set_ylabel('y (um)')
                axis.set_xlim(-axLim, axLim)
                axis.set_ylim(-axLim, axLim)
                axis.set_aspect('equal')

            case 'xz':
                axis.plot(padX, padZ, 
                        label='Pad', c='m', lw=2)
                axis.plot([cellX[3], cellX[0], cellX[0], cellX[3], cellX[3]], 
                        [padHeight, padHeight, cathodeHeight, cathodeHeight, padHeight],
                        label='Cell', c='b', ls='--', lw=1)
                axis.plot([cellX[2], cellX[1], cellX[1], cellX[2], cellX[2]], 
                        [padHeight, padHeight, cathodeHeight, cathodeHeight, padHeight], 
                        c='b', ls='--', lw=1)
                axis.plot(holeXY, holeZ, 
                        label='Hole', c='k', ls='-')
                axis.plot([geoX[0], geoX[1], geoX[1], geoX[0], geoX[0]], 
                        [padHeight, padHeight, cathodeHeight, cathodeHeight, padHeight], 
                        c='g', ls='--', lw=1, label='Simulation Boundary')
                axis.plot([geoX[0], geoX[1]],
                         [0, 0],
                         c='#808080', ls=':', lw=1, label='Grid')
                
                axis.set_xlabel('x (um)')
                axis.set_ylabel('z (um)')
                axis.set_xlim(-axLim, axLim)
                axis.set_ylim(padHeight, cathodeHeight)

            case 'yz':
                axis.plot(padY, padZ, 
                        label='Pad', c='m', lw=2)
                axis.plot([cellY[4], cellY[1], cellY[1], cellY[4], cellY[4]], 
                        [padHeight, padHeight, cathodeHeight, cathodeHeight, padHeight],
                        label='Cell', c='b', ls='--', lw=1)
                axis.plot([0, 0], 
                        [padHeight, cathodeHeight],
                        label='Cell', c='b', ls='--', lw=1)
                axis.plot(holeXY, holeZ, 
                        label='Hole', c='k', ls='-')
                axis.plot([geoY[1], geoY[2], geoY[2], geoY[1], geoY[1]], 
                        [padHeight, padHeight, cathodeHeight, cathodeHeight, padHeight], 
                        c='g', ls='--', lw=1, label='Simulation Boundary')
                axis.plot([geoY[0], geoY[2]],
                         [0, 0],
                         c='#808080', ls=':', lw=1, label='Grid')

                axis.set_xlabel('y (um)')
                axis.set_ylabel('z (um)')
                axis.set_xlim(-axLim, axLim)
                axis.set_ylim(padHeight, cathodeHeight)
                

            case _:
                print(f'Invalid form of plot axes: {axes}')

        axis.grid()

        return


#********************************************************************************#   
    def plot2DFieldLines(self, target):
        """
        Generates 2D plots of the simulated field lines. Options include:
            Cathode - Field lines initiated near the cathode.
            AboveGrid - Field lines initiated just above the grid.
            BelowGrid - Field lines initiated just below the grid.
            Edge - Field Lines initiated along the edge of the unit cell, at the cathode.

        These plots display the field lines, and include 
        the pad geometry and hole in the grid.
    
        Args:
            target (str): Identifier for what data to plot.
    
        Returns:
            None
        """
        plotOptions = [
            'Cathode',
            'AboveGrid',
            'BelowGrid',
            'Edge'
        ]
    
        match target:
            case 'Cathode':
                fieldLineData = self.getDataFrame('fieldLineData')
                
            case 'AboveGrid':
                fieldLineData = self.getDataFrame('gridFieldLineData')
                fieldLineData = fieldLineData[fieldLineData['Grid Line Location']==1]
                
            case 'BelowGrid':
                fieldLineData = self.getDataFrame('gridFieldLineData')
                fieldLineData = fieldLineData[fieldLineData['Grid Line Location']==-1]
            
            case 'Edge':
                fieldLineData = self.getDataFrame('edgeFieldLineData')
    
            case _:
                print(f'Error: Plot options are: {plotOptions}')
                return
    
        groupedData = fieldLineData.groupby('Field Line ID')
    
        if groupedData is None:
            print(f"An error occured plotting '{target}'.")
            return

        # Create figure and subplots for different projections.
        fig2D = plt.figure(figsize=(14, 7))
        fig2D.suptitle(f'Field Lines - {target}')
        ax11 = fig2D.add_subplot(221)
        ax12 = fig2D.add_subplot(223)
        ax13 = fig2D.add_subplot(122)
    
        # iterate through all lines
        self.add2DFieldLines([ax11, ax12, ax13], groupedData, 'individual')
    
        self._plotAddCellGeometry(ax11, 'xz')
        self._plotAddCellGeometry(ax12, 'yz')
        self._plotAddCellGeometry(ax13, 'xy')
        plt.tight_layout()   
        
        return fig2D
    

#********************************************************************************#   
    def add2DFieldLines(self, axes, fieldLineData, target):
        """
        TODO
        """

        #Set color for each field line location
        match target:
            case 'individual':
                numLines = len(fieldLineData)
            case 'cathodeLines':
                lineColor = 'b'
            case 'aboveGrid':
                lineColor = 'r'
            case 'belowGrid':
                lineColor = 'g'
            case 'edgeLines':
                lineColor = 'm'
            case _:
                raise ValueError(f'Error: Invalid fieldLines - {target}.')

        
        # iterate through all field lines
        for inLine, (_, fieldLine) in enumerate(fieldLineData):
            if target == 'individual':
                lineColor = cm.viridis(inLine/numLines)

            axes[0].plot(
                fieldLine['Field Line x'], fieldLine['Field Line z'], 
                lw=1, c=lineColor
            )
            axes[1].plot(
                fieldLine['Field Line y'], fieldLine['Field Line z'], 
                lw=1, c=lineColor
            )
            axes[2].plot(
                fieldLine['Field Line x'], fieldLine['Field Line y'], 
                lw=1, c=lineColor
            )

        #Add nominal field bundle radius - TODO: This assumes a circle.
        nominalBundleR = self.getRunParameter('Field Bundle Radius')
        nominalBundleZ = -0.9*self.getRunParameter('Grid Standoff')
        
        nominalFieldBundle = plt.Circle(
            (0, 0), nominalBundleR, 
            facecolor='none', edgecolor='c', lw=2
        )

        axes[0].plot(
                [-nominalBundleR, nominalBundleR], [nominalBundleZ, nominalBundleZ], 
                lw=2, c='c'
            )
        axes[1].plot(
                [-nominalBundleR, nominalBundleR], [nominalBundleZ, nominalBundleZ], 
                lw=2, c='c'
            )
        axes[2].add_patch(nominalFieldBundle)
        


        return


#********************************************************************************#   
    def plotAllFieldLines(self):
        """
        Generates 2D plots of the simulated field lines.

        These plots display the field lines from the cathode, and both above '
        and below the grid. Includes the pad geometry and hole in the grid.
    
        Returns:
            Figure.
        """

        cathodeLines = self.getDataFrame('fieldLineData').groupby('Field Line ID')
        gridLines = self.getDataFrame('gridFieldLineData')
        edgeLines = self.getDataFrame('edgeFieldLineData').groupby('Field Line ID')

        aboveGrid = gridLines[gridLines['Grid Line Location'] == 1].groupby('Field Line ID')
        belowGrid = gridLines[gridLines['Grid Line Location'] == -1].groupby('Field Line ID')

        if (
            cathodeLines is None or
            aboveGrid is None or
            belowGrid is None or
            edgeLines is None
        ):
            raise ValueError('Field lines unavailable.')

        fig2D = plt.figure(figsize=(14, 7))
        fig2D.suptitle('Field Lines')
        ax11 = fig2D.add_subplot(221)
        ax12 = fig2D.add_subplot(223)
        ax13 = fig2D.add_subplot(122)

        # iterate through all field lines
        axes = [ax11, ax12, ax13]
        
        self.add2DFieldLines(axes, cathodeLines, 'cathodeLines')
        self.add2DFieldLines(axes, aboveGrid, 'aboveGrid')
        self.add2DFieldLines(axes, belowGrid, 'belowGrid')
        #self.add2DFieldLines(axes, edgeLines, 'edgeLines')

        self._plotAddCellGeometry(ax11, 'xz')
        self._plotAddCellGeometry(ax12, 'yz')
        self._plotAddCellGeometry(ax13, 'xy')
        plt.tight_layout() 

        return fig2D


#********************************************************************************#   
    def _getRawGain(self):
        """
        Returns the mean size of the simulated avalanches.

        This includes any avalanches that hit the simulation limit, and those where
        some electrons have exitted the simulation boundary.
        """
        avalancheData = self.getDataFrame('avalancheData')
        avalancheGain = avalancheData['Total Electrons'] - avalancheData['Attached Electrons']

        return avalancheGain.mean()

    
#********************************************************************************#   
    def _trimAvalanche(self):
        """
        Removes any avalanches that have either:
            Only a single electron (so no avalanching occured), or
            that reached the simulation avalanche limit.

        Note that these situations, either no avalanching or an avalanche
        that was exactly the limit size, can occur. 
        However, it is much more likely that the intial electron attached or drifted
        outside of the simulation bounds before causing an avalanche for the e=1 case. 
        For the avalanche-limit case, it is impossible to tell if this was exacly the
        limit, or if there should be more electrons.

        Returns:
            dataframe: The avalancheData dataframe with the 1 and limitting sizes removed.
        """
        avalancheData = self.getDataFrame('avalancheData')

        trimmedAvalanche = avalancheData[
            ((avalancheData['Total Electrons'] > 1) 
          &  (avalancheData['Reached Limit'] == 0))
        ]
        return trimmedAvalanche

    
#********************************************************************************#   
    def _histAvalanche(self, trim, binWidth):
        """
        Calculates a histogram of the avalanche electron count data.

        Can optionally trim the dataset to remove avalanches that either have
        a single electron or those that reached the limit.

        Args:
            trim (bool): If True, will remove the edge-case avalanches.
            binWidth (int): The width of the bins to be used for the histogram.

        Returns:
            dict: Dictionary containing the histogram data and parameters:
                - 'binCenters' (ndarray): The center of each histogram bin.
                - 'gain' (float): The mean value of the total electrons.
                - 'counts' (ndarray): The number of data points in each bin.
                - 'countErr' (ndarray): The error in the counts, using Poisson stats.
                - 'prob' (ndarray): The probability density for each bin.
                - 'probErr' (ndarray): The error in the probability density.
                - 'binWidth' (float): The width of the histogram bin.
                - 'trim' (bool): Indicates if the data was trimmed.
        """

        if trim:
            data = self._trimAvalanche()
        else:
            data = self.getDataFrame('avalancheData')

        gain = data['Total Electrons'].mean()
            
        bins = np.arange(
            data['Total Electrons'].min(), 
            data['Total Electrons'].max()+1, 
            binWidth
        )
        binCenters = bins[:-1] + binWidth/2.
        
        counts, _ = np.histogram(
            data['Total Electrons'], 
            bins=bins
        )

        prob = counts/len(data['Total Electrons'])/binWidth

        # Get errors
        countErr = np.where(counts == 0, 1, np.sqrt(counts))
        probErr = countErr/len(data['Total Electrons'])/binWidth

        histData = {
            'binCenters': binCenters,
            'gain': gain,
            'counts': counts,
            'countErr': countErr,
            'prob': prob,
            'probErr': probErr,
            'binWidth': binWidth,
            'trim': trim
        }

        return histData


#********************************************************************************#   
    def plotAvalancheSize(self, trim=False, binWidth=1):
        """
        Plots a histogram of the simulated avalanche size distribution.

        Shows the probability of an avalanche having a certain size.

        Args:
            trim (bool): If True, the avalanche data is trimmed before plotting.
            binWidth (int): The width of the histogram bins. 
        """
        histData = self._histAvalanche(trim, binWidth)
        
        fig = plt.figure(figsize=(8, 5))
        fig.suptitle(f'Avalanche Size Distribution: Run {self.runNumber}')
        
        ax = fig.add_subplot(111)
        
        ax.bar(
            histData['binCenters'], 
            histData['prob'], 
            width=binWidth,
            label='Simulation'
        )  
        ax.axvline(
            histData['gain'], 
            c='g', ls='--', label=f"Gain = {histData['gain']:.0f}"
        )
        
        ax.set_xlabel('Number of Electrons in Avalanche')
        ax.set_ylabel('Probability of Avalanche Size')
        ax.legend()
        ax.grid()
        plt.tight_layout()   
        
        return fig

#********************************************************************************#   
    def plotAvalanche2D(self, avalancheID=0, plotName=''):
        """
        Generates 2D plots of a single electron avalanche.

        Includes individual electron tracks and geometry components.
    
        Args:
            avalancheID (int): Index of avalanche within simulation.
    
        """
    
        allData = self.getDataFrame('electronTrackData')
        singleData = allData[allData['Avalanche ID']==avalancheID]
        
        gain = self._getAvalancheGain(avalancheID)
    
        groupedData = singleData.groupby('Electron ID')
    
        if groupedData is None:
            print(f"An error occured plotting ID='{avalancheID}'.")
            return

        # Create figure and subplots for different projections.
        fig2D = plt.figure(figsize=(14, 7))
        fig2D.suptitle(f'Avalanche: {plotName} (ID #{avalancheID}) Gain = {gain}')
        ax11 = fig2D.add_subplot(221)
        ax12 = fig2D.add_subplot(223)
        ax13 = fig2D.add_subplot(122)
    
        # iterate through all lines
        for electronID, driftLine in groupedData:
            ax11.plot(driftLine['Drift x'], 
                      driftLine['Drift z'], 
                      lw=.5)
            ax12.plot(driftLine['Drift y'], 
                      driftLine['Drift z'], 
                      lw=.5)
            ax13.plot(driftLine['Drift x'], 
                      driftLine['Drift y'], 
                      lw=.5)

        # Plot the initial electron location
        xInit = singleData['Drift x'].iloc[0]
        yInit = singleData['Drift y'].iloc[0]
        zInit = singleData['Drift z'].iloc[0]
        
        ax11.plot(xInit, 
                  zInit, 
                  label='Initial', marker='x', c='r')
        ax12.plot(yInit, 
                  zInit, 
                  label='Initial', marker='x', c='r')
        ax13.plot(xInit, 
                  yInit, 
                  label='Initial', marker='x', c='r')
    
        self._plotAddCellGeometry(ax11, 'xz')
        self._plotAddCellGeometry(ax12, 'yz')
        self._plotAddCellGeometry(ax13, 'xy')
        plt.tight_layout()   
        
        return fig2D
        

#********************************************************************************#   
    def plotDiffusion(self, target):
        """
        Plots the diffusion of simulated particles in the drift direction (z) and 
        the radial distance within the normal plane (xy).

        Options to plot include: electrons, positive ions, and negative ions.
        Some geometric distances are included.

        Args:
            target (str): The type of particle to plot.
        """
        plotOptions = [
            'electron',
            'posIon',
            'negIon'
        ]
        match target:
            case 'electron':
                particleData = self.getDataFrame('electronData')

            case 'posIon':
                particleData = self.getDataFrame('ionData')
                particleData = particleData[particleData['Ion Charge']==1]
                
            case 'negIon':
                particleData = self.getDataFrame('ionData')
                particleData = particleData[particleData['Ion Charge']==-1]
                
            case _:
                print(f'Error: Plot options are: {plotOptions}')
                return
    
        if particleData is None:
            print(f"An error occured plotting '{target}'.")
            return

        driftX = particleData['Final x'] - particleData['Initial x']
        driftY = particleData['Final y'] - particleData['Initial y']
        driftZ = particleData['Final z'] - particleData['Initial z']

        driftR = np.sqrt(driftX**2 + driftY**2)

        fig = plt.figure(figsize=(12, 4))
        fig.suptitle(f"Total Drift of: {target}s ({self.getRunParameter('Number of Avalanches')} Avalanches)")
        
        ax1 = fig.add_subplot(121)
        ax2 = fig.add_subplot(122)

        ax1.hist(abs(driftZ))
        ax2.hist(driftR)

        ax1.axvline(
            abs(driftZ.iloc[0]), 
            c='r', ls=':', label='Initial Electron'
        )
        ax1.axvline(
            self.getRunParameter('Grid Standoff'), 
            c='g', ls='--', label='Grid Height'
        )

        ax2.axvline(
            driftR.iloc[0], 
            c='r', ls=':', label='Initial Electron'
        )
        ax2.axvline(
            self.getRunParameter('Hole Radius'), 
            c='g', ls='--', label='Hole Radius'
        )
        ax2.axvline(
            self.getRunParameter('Pad Length'), 
            c='m', ls='--', label='Pad Length'
        )
    
        ax1.set_title('Drift in z')
        ax2.set_title('Drift in xy Plane')
    
        ax1.set_xlabel('Drift in z (um)')
        ax2.set_xlabel('Drift in r (um)')

        ax1.legend()
        ax2.legend()
        ax1.grid()
        ax2.grid()
        plt.tight_layout()   
        
        return fig
        
#********************************************************************************#   
    def plotParticleHeatmaps(self, target, numBins=51):
        """
        Plots 2D histograms displaying heatmaps of the intial and final locations 
        of simulated particles.

        Options to plot include: electrons, positive ions, and negative ions.
        Geometry features such as pad and hole are included.

        Args:
            target (str): The type of particle to plot.
            numBins (int): Number of bins for each dimension.
        """
        plotOptions = [
            'electron',
            'posIon',
            'negIon'
        ]
        match target:
            case 'electron':
                particleData = self.getDataFrame('electronData')

            case 'posIon':
                particleData = self.getDataFrame('ionData')
                particleData = particleData[particleData['Ion Charge']==1]
                
            case 'negIon':
                particleData = self.getDataFrame('ionData')
                particleData = particleData[particleData['Ion Charge']==-1]
                
            case _:
                print(f'Error: Plot options are: {plotOptions}')
                return
    
        if particleData is None:
            print(f"An error occured plotting '{target}'.")
            return

        # Create the figure and add subplots
        fig = plt.figure(figsize=(10, 10))
        fig.suptitle(f'Particle Heatmaps: {target}s')
        
        ax1 = fig.add_subplot(221)
        ax2 = fig.add_subplot(222)
        ax3 = fig.add_subplot(223)
        ax4 = fig.add_subplot(224)
    
        # Plot data
        ax1.hist2d(particleData['Initial x'], 
                   particleData['Initial y'], 
                   bins=numBins, cmin=1)
        ax2.hist2d(particleData['Final x'], 
                   particleData['Final y'], 
                   bins=numBins, cmin=1)
        ax3.hist2d(particleData['Initial x'], 
                   particleData['Initial z'], 
                   bins=numBins, cmin=1)
        ax4.hist2d(particleData['Final x'], 
                   particleData['Final z'], 
                   bins=numBins, cmin=1)
    
        #Add geometry Pieces
        self._plotAddCellGeometry(ax1, 'xy')
        self._plotAddCellGeometry(ax2, 'xy')
        self._plotAddCellGeometry(ax3, 'xz')
        self._plotAddCellGeometry(ax4, 'xz')
    
        ax1.set_title('Initial Position')
        ax2.set_title('Final Position')
        ax3.set_title('Initial Position')
        ax4.set_title('Final Position')

        plt.tight_layout()   
    
        return fig

#********************************************************************************#   
    def _fitAvalancheSize(self, binWidth):
        """
        Fits the trimmed simulated avalanche size distribution 
        to Polya and exponential curves.

        Args:
            binWidth (float): The width of the histogram bins used for the fitting.

        Returns:
            dict: A dictionary containing the fitting results. Includes:
                - 'xVal' (ndarray): The bin centers of the histogram.
                - 'yVal' (ndarray): The probability densities of the histogram.
                - 'dataGain' (float): The calculated mean gain from the data.
                - 'fitPolya' (myPolya object): An object containing the results 
                                               of the Polya distribution fit.
                - 'fitExpo' (myPolya object): An object containing the results 
                                              of the exponential distribution fit.

        """
        histData = self._histAvalanche(trim=True, binWidth=binWidth)

        gain = histData['gain']

        if gain < 5 or gain >= self.getRunParameter('Avalanche Limit'):
            raise ValueError(f'Unable to fit to data. Gain is {gain:.2f}.')

        
        fitDataToPolya = myPolya()
        fitDataToPolya.fitPolya(
            histData['binCenters'],
            histData['prob'],
            histData['gain'],
            histData['probErr'] 
        )
        
        fitDataToExpo = myPolya()
        fitDataToExpo.fitPolya(
            histData['binCenters'],
            histData['prob'],
            histData['gain'],
            histData['probErr'], 
            expo = True
        )
        
        fitResults = {
            'xVal': histData['binCenters'],
            'yVal': histData['prob'],
            'dataGain': histData['gain'],
            'fitPolya': fitDataToPolya,
            'fitExpo': fitDataToExpo,
        }
        
        return fitResults

    
#********************************************************************************#   
    def plotAvalancheFits(self, binWidth=1):
        """
        Plots a histogram of the simulated avalanche size distribution.
        Includes results of Polya and Exponential fits.

        The raw, trimmed, and fitted gains are all indicated.

        Args:
            binWidth (int): The width of the histogram bins. 
        """
        fitResults = self._fitAvalancheSize(binWidth)

        polyaResults = fitResults['fitPolya'].calcPolya(fitResults['xVal'])
        polyaChi2 = self._getChiSquared(fitResults['yVal'], polyaResults)
        
        fig = plt.figure(figsize=(10, 8))
        fig.suptitle(f'Avalanche Size Distribution: Run {self.runNumber}')
        
        ax = fig.add_subplot(111)

        ax.bar(
            fitResults['xVal'], 
            fitResults['yVal'],
            width=binWidth,
            label='Simulation'
        ) 

        ax.plot(fitResults['xVal'], 
                polyaResults, 
                'm-', lw=3, 
                label=r'Fitted Polya ($\theta$' 
                    + f" = {fitResults['fitPolya'].theta:.2})")
        ax.axvline(x=fitResults['fitPolya'].gain, 
               c='m', ls=':', label=f"Polya Gain = {fitResults['fitPolya'].gain:.0f}e")
        
        '''For plotting an exponential
        ax.plot(fitResults['xVal'], 
                fitResults['fitExpo'].calcPolya(fitResults['xVal']), 
                'r', lw=2, label=f'Fitted Exponential')
        ax.axvline(x=fitResults['fitExpo'].gain, 
               c='r', ls=':', label=f"Expo Gain = {fitResults['fitExpo'].gain:.0f}e")
        '''

        ax.axvline(x=self._getRawGain(), 
               c='g', ls='--', label=f"Raw Gain = {self._getRawGain():.0f}e")
        ax.axvline(x=fitResults['dataGain'], 
               c='g', ls=':', label=f"Trimmed Gain = {fitResults['dataGain']:.0f}e")


        polyaStats = f'Polya Fit Statistics\nChi2 = {polyaChi2['chi2']:.4f}\nrChi2 = {polyaChi2['rChi2']:.4f}'
        '''
        ax.text(
            0.8, 0.75, polyaStats, 
            fontsize=10, 
            horizontalalignment='center',
            verticalalignment='center', 
            transform=ax.transAxes,
            bbox=dict(facecolor='none', edgecolor='black', boxstyle='round,pad=1')
        )
        '''
        plt.xlabel('Numer of Electrons in Avalanche: n')
        plt.ylabel('Probability of Avalanche Size: P(n)')
        plt.legend()
        plt.grid(True, alpha=0.5)

        return fig


#********************************************************************************#
    def calcBundleRadius(self, zTarget=0):
        """
        Calculates the radius of the outermost electric field line
        at a specified z-coordinate.

        Does a linear interpolation between available datapoints.

        Args:
            zTarget (float): z-coordinate of desired field bundle radius.

        Returns:
            float: The radius of the outermost field line in 
                the bundle at the specified z coordinate.
        """
        zMax = self.getRunParameter('Cathode Height')
        zMin = -1.*self.getRunParameter('Grid Standoff')
        if not (zMin < zTarget < zMax):
            raise ValueError('Invalid target z.')
        
        lineID = self._getOutermostLineID()

        allFieldLines = self.getDataFrame('fieldLineData')

        outerFieldLine = allFieldLines[allFieldLines['Field Line ID'] == lineID].copy()

        #Determine the radius for all of the outer field line
        outerFieldLine['Field Line Radius'] = np.sqrt(
            outerFieldLine['Field Line x']**2 + 
            outerFieldLine['Field Line y']**2
        )

        #Get radius for target z using linear interpolation
        targetRadius = np.interp(
            zTarget, 
            outerFieldLine['Field Line z'],
            outerFieldLine['Field Line Radius']
        )

        return targetRadius

#********************************************************************************#
    def _getOutermostLineID(self):
        """
        Determines the outermost field line

        "Outermost Line" - The line with the largest radius at the cathode that
        initiates within the unit cell.

        Returns:
            int: The line ID number for the outermost field line.
        """
        allFieldLines = self.getDataFrame('fieldLineData')
        pitch = self.getRunParameter('Pitch')
        unitCellLength = pitch/math.sqrt(3)

        #All lines start at same z near cathode
        initialZ = allFieldLines['Field Line z'].iloc[0]

        #Isolate the largest radius at the cathode
        atCathode = allFieldLines[allFieldLines['Field Line z'] == initialZ].copy()

        #Determine the radius at cathode for all field lines
        atCathode['Field Line Radius'] = np.sqrt(
            atCathode['Field Line x']**2 + 
            atCathode['Field Line y']**2
        )

        #Determine what lines initiate within the unit cell
        withinUnitCell = withinHex(
            atCathode['Field Line x'], 
            atCathode['Field Line y'], 
            unitCellLength
            )
        cellLines = atCathode[withinUnitCell]

        #Find line with max radius
        maxRadius = cellLines['Field Line Radius'].max()
        outermostLine = cellLines[cellLines['Field Line Radius'] == maxRadius]
        lineID = outermostLine['Field Line ID'].iloc[0]

        return lineID


#********************************************************************************#
    def findStuckElectrons(self):
        """
        Finds the xy coordinates of all electrons tracks that intersect
        with the top of the SiO2 layer.
        
        This is for use with the itereative process of simulating charge-buildup.

        Returns:
            dataframe: Pandas dataframe containing the x,y,z coordinates of
                       the stuck electrons at the SiO2 layer.
        """  
        #Get geometry parameters      
        padLength = self.getRunParameter('Pad Length')
        pitch = self.getRunParameter('Pitch')

        gridThickness = self.getRunParameter('Grid Thickness')
        gridStandoff = self.getRunParameter('Grid Standoff')
        thicknessSiO2 = self.getRunParameter('Thickness SiO2')

        zSiO2Top = - gridThickness/2 - gridStandoff + thicknessSiO2

        #Get electron tracks
        allElectronTracks = self.getDataFrame('electronTrackData')


        stuckElectrons = []
        for electronID, inTrack in allElectronTracks.groupby('Electron ID'):

            #Find the points where z is above and below zSiO2Top
            pointAbove = None
            aboveSiO2 = inTrack[inTrack['Drift z'] >= zSiO2Top]
            if not aboveSiO2.empty:
                pointAbove = aboveSiO2.iloc[-1] #Last point above

            pointBelow = None
            belowSiO2 = inTrack[inTrack['Drift z'] <= zSiO2Top] 
            if not belowSiO2.empty:
                pointBelow = belowSiO2.iloc[0] # First point below

            
            if pointAbove is not None and pointBelow is not None:
                # Linearly interpolate x and y values for z = zSiO2Top
                try:
                    newPoint = xyInterpolate(pointAbove, pointBelow, zSiO2Top)             
                except ValueError as e:
                    print(f'Error for Electron {electronID} during interpolation: {e}')

                #Check if this point is above the central or neighbor pad
                if (
                    withinHex(newPoint['x'], newPoint['y'], padLength)
                    or withinNeighborHex(newPoint['x'], newPoint['y'], padLength, pitch)
                ):
                    continue
                
                stuckElectrons.append(newPoint)

            ##TODO - Can add some other calculation here to determine if electron
            #  hits wall of SiO2 - Is this unlikely????

        return pd.DataFrame(stuckElectrons)

#********************************************************************************#
    def _calcIBN(self):
        """
        Determines the average number of positive ions that terminate above the grid.

        Note that this assumes that any ion that the exits the sides of the 
        drift volume will not return to the grid. 

        Returns:
            float: The average number of backflowing ions
        """
        
        allIons = self.getDataFrame('ionData')
        posIons = allIons[allIons['Ion Charge'] == 1]
        cathIons = posIons[posIons['Final z'] > self.getRunParameter('Grid Thickness')]

        numCathode = len(cathIons)
        numAvalanche = self.getRunParameter('Number of Avalanches')

        if numAvalanche == 0:
            raise ValueError('Error: Number of avalanches cannot be 0.')
    
        IBN = numCathode/numAvalanche -1 #Correct for initial ion

        return IBN
    
#********************************************************************************#
    def _calcPerAvalancheIBF(self):
        """
        Calculates the Ion Backflow Fraction (IBF) for each individual electron avalanche.

        IBF - Fraction of total ions that drift to the cathode.
        Assumes the following for any ions that exit the simulation volume:
            above the grid - backflow to cathode
            below the grid - captured by the grid

        Returns:
            pandas series: IBF for each avalanche, indexed by 'Avalanche ID'.
        """
        #Get positive ions
        allIons = self.getDataFrame('ionData')
        posIons = allIons[allIons['Ion Charge'] == 1]

        #separate based on final z location
        ## Note that top of grid is actually thickness/2
        gridThick = self.getRunParameter('Grid Thickness')
        atGrid = posIons[posIons['Final z'] <= gridThick]
        atCathode = posIons[posIons['Final z'] > gridThick]

        numAtGrid = atGrid.groupby(posIons['Avalanche ID']).size()
        numAtCathode = atCathode.groupby(posIons['Avalanche ID']).size()

        numTotal = numAtCathode.add(numAtGrid, fill_value=0)

        #Correct for Ion from intial electron - it is not backflowing
        trueCathode = numAtCathode.sub(1, fill_value=0)
        trueTotal = numTotal.sub(1, fill_value=0)

        IBF = trueCathode.div(trueTotal, fill_value=0)

        return IBF

#********************************************************************************#
    def _calcIBF(self):
        """
        Calculates the IBF on a per-avalanche basis. Then calculates an overall mean 
        and standard error of the mean.
            Note that this ignores any NaN values for the IBF.
            (occurs when the electron does not avalanche)

        Returns:
            TODO
        """
        #Calculate IBF on a per-avalanche basis
        IBF = self._calcPerAvalancheIBF()
        meanIBF = IBF.mean()
        meanIBFErr = IBF.std()/np.sqrt(IBF.count())

        return IBF, meanIBF, meanIBFErr
        
#********************************************************************************#
    def _calcOpticalTransparency(self):
        """
        Determines the optical transparancy of a unit cell.
        
        Assumes a hexagonal geometry and a single hole.
        
        Returns:
            float: Fraction of the hole area to the un it cell area.
        """
        #Area of the unit cell    
        pitch = self.getRunParameter('Pitch')
        unitCellLength = pitch/math.sqrt(3)
        cellArea = 1.5*math.sqrt(3)*unitCellLength**2
        
        #Area of the central hole
        holeRadius = self.getRunParameter('Hole Radius')
        holeArea = math.pi*holeRadius**2

        #Find transparency
        if cellArea == 0:
            raise ValueError('Error: Cell area cannot be 0.')
        cellTransparency = holeArea/cellArea
        
        return cellTransparency
    

#********************************************************************************#
    def _getTransparency(self):
        """
        Determines if the electric field transparency is 100%. 
        Allows for the outmost filed line within a cell to 'jump' into a 
        neighbor cell due to numerical precision.
        
        Returns:
            bool: True if outermost field line terminates on a pad, False otherwise.
        """  
        lineID = self._getOutermostLineID()

        allFieldLines = self.getDataFrame('fieldLineData')
        outerFieldLine = allFieldLines[allFieldLines['Field Line ID'] == lineID]


        #Check if the last datapoint is above the central pad
        abovePad = withinHex(
            outerFieldLine['Field Line x'], 
            outerFieldLine['Field Line y'], 
            self.getRunParameter('Pad Length')
            )

        #Check if the last datapoint is above the neighbor pad
        aboveNeighbor = withinNeighborHex(
            outerFieldLine['Field Line x'], 
            outerFieldLine['Field Line y'], 
            self.getRunParameter('Pad Length'),
            self.getRunParameter('Pitch')
            )

        isTransparent = (abovePad.iloc[-1] or aboveNeighbor.iloc[-1])

        return isTransparent


#********************************************************************************#
    def _getChiSquared(self, data, fit):
        """
        """
        if data is None or fit is None:
            raise ValueError('Error getting chi-squared.')
        
        calc = (data - fit)**2 / fit
        chi2 = calc.sum()
        dof = len(data) - 2
        reducedChi2 = chi2/dof

        chi2Param = {
            'chi2': chi2,
            'rChi2': reducedChi2
        }

        return chi2Param
    
#********************************************************************************#
    def plotEfficiency(self, binWidth=1, threshold=0):
        """
        """

        fitResults = self._fitAvalancheSize(binWidth)

        xVal = fitResults['xVal']
        yVal = fitResults['yVal']
        fitPolya = fitResults['fitPolya']

        cutMask = xVal <= threshold

        #Separate data that gets cut
        xDataCut = xVal[cutMask]
        yDataCut = yVal[cutMask]

        #Separate data that is not cut
        xData = xVal[~cutMask]
        yData = yVal[~cutMask]

        #Calculate polya - ensure calculated at threshold
        xPolyaCut = np.append(xDataCut, [threshold])
        xPolya = np.append([threshold], xData)
        polyaCut = fitPolya.calcPolya(xPolyaCut)
        polyaData = fitPolya.calcPolya(xPolya)

        fig = plt.figure()
        fig.suptitle(f'Detection Efficiency')

        ax = fig.add_subplot(111)

        ax.bar(
            xDataCut,
            yDataCut,
            width=binWidth,
            label='Data Below Threshold', color='r', alpha=0.5
        )
        ax.bar(
            xData,
            yData,
            width=binWidth,
            label='Detected Data', color='g', alpha=0.5
        ) 
        ax.axvline(
            x=threshold, 
            c='r', ls='--', label=f"Threshold = {threshold}e"
        )
        ax.plot(
            xPolyaCut, polyaCut, 
            label='Cut Polya', c='m', ls=':'
        )
        ax.plot(
            xPolya, polyaData, 
            label='Remaining Polya', c='m', ls='-'
        )

        simulatedEff = yData.sum()/(yData.sum()+yDataCut.sum())
        polyaEff = fitPolya.calcEfficiency(threshold)

        efficiencyText = f'Efficiency:\nSimulated = {simulatedEff:.4f}\nPolya = {polyaEff:.4f}'

        ax.text(
            0.8, 0.5, efficiencyText, 
            fontsize=10, 
            horizontalalignment='center',
            verticalalignment='center', 
            transform=ax.transAxes,
            bbox=dict(facecolor='w', edgecolor='black', boxstyle='round,pad=1')
        )

        plt.xlabel('Number of Electrons in Avalanche')
        plt.ylabel('Probability of Avalanche Size')
        plt.legend()
        plt.grid()

        return fig


#********************************************************************************#
    def _getAvalancheGain(self, avalancheID=0):
        """
        TODO
        """
        allData = self.getDataFrame('avalancheData')
        singleAvalanche = allData[allData['Avalanche ID']==avalancheID]

        totalElectrons = singleAvalanche['Total Electrons']
        attachedElectrons = singleAvalanche['Attached Electrons']
        
        gain = totalElectrons - attachedElectrons

        return gain.item()
    
#********************************************************************************#
    def plotAvalancheSignal(self, avalancheID=0):
        """
        """

        allData = self.getDataFrame('signalData')
        singleData = allData[allData['Avalanche ID']==avalancheID]
        
        gain = self._getAvalancheGain(avalancheID)
        totalCharge = singleData['Signal Strength'].sum()

        # Create figure
        fig = plt.figure(figsize=(10, 5))
        fig.suptitle(f'Induced Signal from Avalanche: {avalancheID} (Gain={gain})')
        ax1 = fig.add_subplot(121)
        ax2 = fig.add_subplot(122)
        
        ax1.plot(
            singleData['Signal Time'], singleData['Signal Strength']
        )

        ax2.plot(
            singleData['Signal Time'], singleData['Signal Strength'].cumsum()
        )
        ax2.axhline(
            y=totalCharge,
            label=f'Total Charge = {totalCharge:.3f}', c='r', ls='--'
        )

        ax1.set_title('Induced Signal')
        ax1.set_xlabel('Time (ns)')
        ax1.set_ylabel('Signal Strength (fC/ns)')#TODO - The units here seem weird

        ax2.set_title('Integrated Signal')
        ax2.set_xlabel('Time (ns)')
        ax2.set_ylabel('Integrated Signal Strength (fC)')

        ax1.grid()
        ax2.grid()
        ax2.legend()

        plt.tight_layout()   
        
        return fig
    
#********************************************************************************#
    def plotAverageSignal(self):
        """
        TODO
        """

        allSignals = self.getDataFrame('signalData')
        
        averageSignal = allSignals.groupby('Signal Time')['Signal Strength'].mean()
        averageCharge = averageSignal.values.cumsum()
        averageTotalCharge = averageCharge[-1]

        rawGain = self._getRawGain()

        # Create figure
        fig = plt.figure(figsize=(10, 5))
        fig.suptitle(f'Average Induced Signal (Gain={rawGain:.1f})')
        ax1 = fig.add_subplot(121)
        ax2 = fig.add_subplot(122)
        
        ax1.plot(
            averageSignal.index, averageSignal.values
        )

        ax2.plot(
            averageSignal.index, averageCharge
        )
        ax2.axhline(
            y=averageTotalCharge,
            label=f'Total Charge = {averageTotalCharge:.3f}', c='r', ls='--'
        )

        ax1.set_title('Average Induced Signal')
        ax1.set_xlabel('Time (ns)')
        ax1.set_ylabel('Signal Strength (fC/ns)')#TODO - The units here seem weird

        ax2.set_title('Average Integrated Signal')
        ax2.set_xlabel('Time (ns)')
        ax2.set_ylabel('Integrated Signal Strength (fC)')

        ax1.grid()
        ax2.grid()
        ax2.legend()

        plt.tight_layout()   
        
        return fig


#********************************************************************************#
    def plotSignalvsGain(self):
        """
        TODO
        """
        allSignals = self.getDataFrame('signalData')
        allAvalanche = self.getDataFrame('avalancheData')

        sumSignals = allSignals.groupby('Avalanche ID')['Signal Strength'].sum()

        allAvalanche['Gain'] = allAvalanche['Total Electrons'] - allAvalanche['Attached Electrons']
        allAvalanche = allAvalanche.sort_values(by='Avalanche ID')
        maxGain = allAvalanche['Gain'].max()+1


        fig = plt.figure(figsize=(10, 5))
        fig.suptitle('Total Integrated Signal vs. Gain')
        ax = fig.add_subplot(111)

        ax.hist2d(
            allAvalanche['Gain'], sumSignals,
            bins=maxGain, cmin=1
        )

        scale = .25e17
        charge = -1.6e-19
        slope = charge*scale
        ax.plot(
            [0, maxGain], [0, maxGain*slope],
            c='r', label=f'Slope = {slope:.2e}'
        )
        ax.axvline(
            x=allAvalanche['Gain'].mean(),
            c='g', ls='--', label=f'Average Gain = {allAvalanche['Gain'].mean():.1f}'
        )

        ax.set_xlabel('Electron Gain')
        ax.set_ylabel('Total Signal (fC)')

        ax.grid()
        ax.legend()

        return fig<|MERGE_RESOLUTION|>--- conflicted
+++ resolved
@@ -77,14 +77,9 @@
         calcBundleRadius
         _getOutermostLineID
         findStuckElectrons
-<<<<<<< HEAD
-        _calcIBN                    
-        _calcPerAvalancheIBF        
-=======
         _calcIBF
-        _calcIBN                    <--------- Note for James, changed from _calcIBF
-        _calcPerAvalancheIBF        <--------- New
->>>>>>> fc89bacb
+        _calcIBN
+        _calcPerAvalancheIBF
         _calcOpticalTransparency
         _getTransparency
         plotEfficiency              
@@ -392,20 +387,12 @@
             #Optical transparency
             self._metaData['Optical Transparency'] = self._calcOpticalTransparency()
 
-<<<<<<< HEAD
-=======
-        if self.getRunParameter('Number of Field Lines') > 0:
->>>>>>> fc89bacb
             #Field Transparency
             self._metaData['Field Transparency'] = self._getTransparency()
 
             #Field bundle radius
             standoff = self.getRunParameter('Grid Standoff')
-<<<<<<< HEAD
-            nominalBundleZ = -standoff/2
-=======
             nominalBundleZ = -.9*standoff
->>>>>>> fc89bacb
             self._metaData['Field Bundle Radius'] = self.calcBundleRadius(nominalBundleZ)
 
         if numAvalanche > 0:
