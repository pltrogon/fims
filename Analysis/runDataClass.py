--- conflicted
+++ resolved
@@ -369,20 +369,12 @@
         nominalBundleZ = -standoff/2
         self._metaData['Field Bundle Radius'] = self.calcBundleRadius(nominalBundleZ)
 
-<<<<<<< HEAD
-        #Raw Gain
-        self._metaData['Raw Gain'] = self._getRawGain()
-
-        #Calculate IBN
-        self._metaData['Average IBN'] = self._calcIBN()
-=======
         if self.getRunParameter('Number of Avalanches') > 0:
             #Raw Gain
             self._metaData['Raw Gain'] = self._getRawGain()
             
             #Calculate IBF
-            self._metaData['IBF'] = self._calcIBF()
->>>>>>> 07bb6cf9
+            self._metaData['Average IBN'] = self._calcIBN()
 
         return
 
